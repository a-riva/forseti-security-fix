# Copyright 2017 The Forseti Security Authors. All rights reserved.
#
# Licensed under the Apache License, Version 2.0 (the "License");
# you may not use this file except in compliance with the License.
# You may obtain a copy of the License at
#
#    http://www.apache.org/licenses/LICENSE-2.0
#
# Unless required by applicable law or agreed to in writing, software
# distributed under the License is distributed on an "AS IS" BASIS,
# WITHOUT WARRANTIES OR CONDITIONS OF ANY KIND, either express or implied.
# See the License for the specific language governing permissions and
# limitations under the License.

"""Inventory API."""

# pylint: disable=line-too-long,broad-except

import datetime
from Queue import Queue
import threading

from google.cloud.forseti.common.util import date_time
from google.cloud.forseti.common.util import logger
from google.cloud.forseti.services.inventory.crawler import run_crawler
from google.cloud.forseti.services.inventory.storage import DataAccess
from google.cloud.forseti.services.inventory.storage import initialize as init_storage

from google.cloud.forseti.common.opencensus import tracing

LOGGER = logger.get_logger(__name__)


class Progress(object):
    """Progress state."""

    def __init__(self, final_message=False, step='', inventory_index_id=''):
        """Initialize

        Args:
            final_message (bool): whether it is the last message
            step (str): which step is this progress about
            inventory_index_id (str): The id of the inventory index.
        """
        self.inventory_index_id = inventory_index_id
        self.final_message = final_message
        self.step = step
        self.warnings = 0
        self.errors = 0
        self.last_warning = ''
        self.last_error = ''


class QueueProgresser(Progress):
    """Queue based progresser."""

    def __init__(self, queue):
        """Initialize

        Args:
            queue (Queue): progress queue to storage status
        """
        super(QueueProgresser, self).__init__()
        self.queue = queue

    def _notify(self):
        """Notify status update into queue."""

        self.queue.put_nowait(self)

    def _notify_eof(self):
        """Notify end of status updates into queue."""

        self.queue.put(None)

    def on_new_object(self, resource):
        """Update the status with the new resource.

        Args:
            resource (Resource): db row of Resource
        """

        self.step = '{}/{}'.format(resource.type(), resource.key())
        self._notify()

    def on_warning(self, warning):
        """Stores the warning and updates the counter.

        Args:
            warning (str): warning message
        """

        self.last_warning = warning
        self.warnings += 1
        self._notify()

    def on_error(self, error):
        """Stores the error and updates the counter.

        Args:
            error (str): error message
        """

        self.last_error = error
        self.errors += 1
        self._notify()

    def get_summary(self):
        """Indicate end of updates, and return self as last state.

        Returns:
            object: Progresser in its last state.
        """

        self._notify()
        self._notify_eof()
        return self


class FirstMessageQueueProgresser(QueueProgresser):
    """Queue base progresser

    Only delivers first message. Then throws away all subsequent messages.
    This is used to make sure that we're not creating an internal buffer of
    infinite size as we're crawling in background without a queue consumer.
    """

    def __init__(self, *args, **kwargs):
        """Initialize

        Args:
            *args (list): Arguments.
            **kwargs (dict): Arguments.
        """
        super(FirstMessageQueueProgresser, self).__init__(*args, **kwargs)
        self.first_message_sent = False

    def _notify(self):
        if not self.first_message_sent:
            self.first_message_sent = True
            QueueProgresser._notify(self)

    def _notify_eof(self):
        if not self.first_message_sent:
            self.first_message_sent = True
        QueueProgresser._notify_eof(self)


def run_inventory(service_config,
                  queue,
                  session,
                  progresser,
                  background):
    """Runs the inventory given the environment configuration.

    Args:
        service_config (object): Service configuration.
        queue (object): Queue to push status updates into.
        session (object): Database session.
        progresser (object): Progresser implementation to use.
        background (bool): whether to run the inventory in background

    Returns:
        QueueProgresser: Returns the result of the crawl.

    Raises:
        Exception: Reraises any exception.
    """
    tracer = service_config.tracer
    tracing.start_span(tracer, 'inventory', 'run_inventory')
    storage_cls = service_config.get_storage_class()
    with storage_cls(session) as storage:
        try:
            progresser.inventory_index_id = storage.inventory_index.id
            progresser.final_message = True if background else False
            queue.put(progresser)
            result = run_crawler(storage,
                                 progresser,
                                 service_config.get_inventory_config())
        except Exception as e:
            LOGGER.exception(e)
            storage.rollback()
            raise
        else:
            storage.commit()
    tracing.end_span(tracer, result=result)
    return result


def run_import(client, model_name, inventory_index_id, background):
    """Runs the import against an inventory.

    Args:
        client (object): Api client to use.
        model_name (str): Model name to create.
        inventory_index_id (int64): Inventory index to source.
        background (bool): If the import should run in background.

    Returns:
        object: RPC response object to indicate status.
    """

    return client.model.new_model('INVENTORY',
                                  model_name,
                                  inventory_index_id,
                                  background)


@tracing.traced
class Inventory(object):
    """Inventory API implementation."""

    def __init__(self, config):
        """Initialize

        Args:
            config (ServiceConfig): ServiceConfig in server
        """
        self.config = config
        self._create_lock = threading.Lock()

        init_storage(self.config.get_engine())

    def create(self, background, model_name):
        """Create a new inventory,

        Args:
            background (bool): Run import in background, return immediately
            model_name (str): Model name to import into

        Yields:
            object: Yields status updates.
        """
<<<<<<< HEAD
        queue = Queue()
        if background:
            progresser = FirstMessageQueueProgresser(queue)
        else:
            progresser = QueueProgresser(queue)

        def do_inventory():
            """Run the inventory.

            Returns:
                object: inventory crawler result if no model_name specified,
                    otherwise, model import result
            """
            with self.config.scoped_session() as session:
                try:
                    result = run_inventory(
                        self.config,
                        queue,
                        session,
                        progresser,
                        background)

                    if model_name:
                        run_import(self.config.client(),
                                   model_name,
                                   result.inventory_index_id,
                                   background)
                    return result.get_summary()

                except Exception as e:
                    LOGGER.exception(e)
                    queue.put(e)
                    queue.put(None)

        if background:
            self.config.run_in_background(do_inventory)
            yield queue.get()

        else:
            result = self.config.run_in_background(do_inventory)
            for progress in iter(queue.get, None):
                if isinstance(progress, Exception):
                    raise progress
                yield progress
            if result:
                yield result.get()
=======

        with self._create_lock:
            queue = Queue()
            if background:
                progresser = FirstMessageQueueProgresser(queue)
            else:
                progresser = QueueProgresser(queue)

            def do_inventory():
                """Run the inventory.

                Returns:
                    object: inventory crawler result if no model_name specified,
                        otherwise, model import result
                """

                with self.config.scoped_session() as session:
                    try:
                        result = run_inventory(
                            self.config,
                            queue,
                            session,
                            progresser,
                            background)

                        if model_name:
                            run_import(self.config.client(),
                                       model_name,
                                       result.inventory_index_id,
                                       background)
                        return result.get_summary()

                    except Exception as e:
                        LOGGER.exception(e)
                        queue.put(e)
                        queue.put(None)

            if background:
                self.config.run_in_background(do_inventory)
                yield queue.get()

            else:
                result = self.config.run_in_background(do_inventory)
                for progress in iter(queue.get, None):
                    if isinstance(progress, Exception):
                        raise progress
                    yield progress
                if result:
                    yield result.get()
>>>>>>> 075821eb

    def list(self):
        """List stored inventory.

        Yields:
            object: Inventory metadata
        """

        with self.config.scoped_session() as session:
            for item in DataAccess.list(session):
                yield item

    def get(self, inventory_id):
        """Get inventory metadata by id.

        Args:
            inventory_id (str): Id of the inventory.

        Returns:
            object: Inventory metadata
        """

        with self.config.scoped_session() as session:
            result = DataAccess.get(session, inventory_id)
            return result

    def delete(self, inventory_id):
        """Delete an inventory by id.

        Args:
            inventory_id (str): Id of the inventory.

        Returns:
            object: Inventory object that was deleted
        """

        with self.config.scoped_session() as session:
            result = DataAccess.delete(session, inventory_id)
            return result

    def purge(self, retention_days):
        """Purge the gcp_inventory data that's older than the retention days.

        Args:
            retention_days (string): Days of inventory tables to retain.

        Returns:
            str: Purge result.
        """
        LOGGER.info('retention_days is: %s', retention_days)

        if not retention_days:
            LOGGER.info('retention_days is not specified.  Will use '
                        'configuration default.')
            retention_days = (
                self.config.inventory_config.retention_days)
        retention_days = int(retention_days)

        if retention_days < 0:
            result_message = 'Purge is disabled.  Nothing will be purged.'
            LOGGER.info(result_message)
            return result_message

        utc_now = date_time.get_utc_now_datetime()
        cutoff_datetime = (
            utc_now - datetime.timedelta(days=retention_days))
        LOGGER.info('Cut-off datetime to start purging is: %s',
                    cutoff_datetime)

        with self.config.scoped_session() as session:
            inventory_indexes_to_purge = (
                DataAccess.get_inventory_indexes_older_than_cutoff(
                    session, cutoff_datetime))

        if not inventory_indexes_to_purge:
            result_message = 'No inventory to be purged.'
            LOGGER.info(result_message)
            return result_message

        purged_inventory_indexes = []
        for inventory_index in inventory_indexes_to_purge:
            _ = self.delete(inventory_index.id)
            purged_inventory_indexes.append(str(inventory_index.id))

        purged_inventory_indexes_as_str = ', '.join(purged_inventory_indexes)

        result_message = (
            'Inventory data from these inventory indexes have '
            'been purged: {}').format(purged_inventory_indexes_as_str)
        LOGGER.info(result_message)

        return result_message<|MERGE_RESOLUTION|>--- conflicted
+++ resolved
@@ -231,7 +231,6 @@
         Yields:
             object: Yields status updates.
         """
-<<<<<<< HEAD
         queue = Queue()
         if background:
             progresser = FirstMessageQueueProgresser(queue)
@@ -278,7 +277,6 @@
                 yield progress
             if result:
                 yield result.get()
-=======
 
         with self._create_lock:
             queue = Queue()
@@ -328,7 +326,6 @@
                     yield progress
                 if result:
                     yield result.get()
->>>>>>> 075821eb
 
     def list(self):
         """List stored inventory.
