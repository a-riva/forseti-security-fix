--- conflicted
+++ resolved
@@ -236,11 +236,7 @@
         policy_update_counter = Column(Integer, default=0)
         display_name = Column(String(256), default='')
         email = Column(String(256), default='')
-<<<<<<< HEAD
-        data = Column(Text())
-=======
         data = Column(Text(16777215))
->>>>>>> ff5d81c9
 
         parent_type_name = Column(
             String(128),
