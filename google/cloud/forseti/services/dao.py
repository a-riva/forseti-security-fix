# Copyright 2017 The Forseti Security Authors. All rights reserved.
#
# Licensed under the Apache License, Version 2.0 (the "License");
# you may not use this file except in compliance with the License.
# You may obtain a copy of the License at
#
#    http://www.apache.org/licenses/LICENSE-2.0
#
# Unless required by applicable law or agreed to in writing, software
# distributed under the License is distributed on an "AS IS" BASIS,
# WITHOUT WARRANTIES OR CONDITIONS OF ANY KIND, either express or implied.
# See the License for the specific language governing permissions and
# limitations under the License.

"""Database abstraction objects for Forseti Server."""

# pylint: disable=too-many-lines,singleton-comparison
# pylint: disable=too-many-branches

import binascii
import collections
import datetime
import hmac
import json
import os
import struct
from threading import Lock

from sqlalchemy import Column
from sqlalchemy import event
from sqlalchemy import Integer
from sqlalchemy import Boolean
from sqlalchemy import String
from sqlalchemy import Sequence
from sqlalchemy import ForeignKey
from sqlalchemy import Text
from sqlalchemy import create_engine as sqlalchemy_create_engine
from sqlalchemy import Table
from sqlalchemy import DateTime
from sqlalchemy import or_
from sqlalchemy import and_
from sqlalchemy import not_
from sqlalchemy.orm import relationship
from sqlalchemy.orm import aliased
from sqlalchemy.orm import sessionmaker
from sqlalchemy.orm import reconstructor
from sqlalchemy.sql import select
from sqlalchemy.sql import union
from sqlalchemy.ext.declarative import declarative_base

from google.cloud.forseti.services.utils import mutual_exclusive
from google.cloud.forseti.services.utils import to_full_resource_name
from google.cloud.forseti.services import db
from google.cloud.forseti.services.utils import get_sql_dialect
from google.cloud.forseti.common.util import logger

<<<<<<< HEAD
LOGGER = log_util.get_logger(__name__)
=======
# TODO: The next editor must remove this disable and correct issues.
# pylint: disable=missing-type-doc,missing-return-type-doc,missing-return-doc
# pylint: disable=missing-param-doc,missing-raises-doc,missing-yield-doc
# pylint: disable=missing-yield-type-doc,too-many-branches

LOGGER = logger.get_logger(__name__)
>>>>>>> 875b3c52
POOL_RECYCLE_SECONDS = 300
PER_YIELD = 1024


def generate_model_handle():
    """Generate random model handle.
    Returns:
        str: random bytes for handle
    """

    return binascii.hexlify(os.urandom(16))


def generate_model_seed():
    """Generate random model seed.
    Returns:
        str: random bytes
    """

    return binascii.hexlify(os.urandom(16))


MODEL_BASE = declarative_base()


class Model(MODEL_BASE):
    """Explain model object in database."""

    __tablename__ = 'model'
    name = Column(String(32), primary_key=True)
    handle = Column(String(32))
    state = Column(String(32))
    description = Column(Text())
    watchdog_timer = Column(DateTime)
    created_at = Column(DateTime)
    etag_seed = Column(String(32), nullable=False)
    message = Column(Text())
    warnings = Column(Text(16777215))

    def __init__(self, *args, **kwargs):
        """Args:
            *args (list): Arguments.
            **kwargs (dict): Arguments.
        """
        super(Model, self).__init__(*args, **kwargs)
        # Non-SQL attributes
        self.warning_store = list()

    @reconstructor
    def init_on_load(self):
        """Initialization of model when reconstructed from query."""
        self.warning_store = list()

    def kick_watchdog(self):
        """Used during import to notify the import is still progressing."""

        self.watchdog_timer = datetime.datetime.utcnow()

    def add_warning(self, warning):
        """Add a warning to the model.

        Args:
            warning (str): Warning message
        """
        if warning:
            self.warning_store.append(warning)

    def get_warnings(self):
        """Returns any stored warnings.
        Returns:
            str: warning message
        """
        if self.warning_store:
            return "\n".join(self.warning_store)
        return ""

    def set_inprogress(self):
        """Set state to 'in progress'."""

        self.state = 'INPROGRESS'

    def add_description(self, description):
        """Add new description to the model

        Args:
            description (str): the description to be added in json format
        """

        new_desc = json.loads(description)
        model_desc = json.loads(self.description)

        for new_item in new_desc:
            model_desc[new_item] = new_desc[new_item]

        self.description = json.dumps(model_desc)

    def set_done(self, message=''):
        """Indicate a finished import.

        Args:
            message (str): Success message or ''
        """
        warnings = self.get_warnings()
        if warnings:
            LOGGER.warn('warnings = %s', warnings)
            self.warnings = warnings
            self.state = 'PARTIAL_SUCCESS'
        else:
            self.state = 'SUCCESS'
        self.message = message

    def set_error(self, message):
        """Indicate a broken import.
        Args:
            message(str): error message
        """

        self.state = 'BROKEN'
        self.warnings = self.get_warnings()
        self.message = message
        LOGGER.error('warning = %s, message = %s',
                     self.warnings, self.message)

    def __repr__(self):
        """String representation.
        Returns:
            str: Model represented as
                 (name='{}', handle='{}' state='{}')
        """

        return "<Model(name='{}', handle='{}' state='{}')>".format(
            self.name, self.handle, self.state)


# pylint: disable=too-many-locals,no-member
def define_model(model_name, dbengine, model_seed):
    """Defines table classes which point to the corresponding model.

        This means, for each model being accessed this function needs to
        be called in order to generate a full set of table definitions.

        Models are name spaced via a random model seed such that multiple
        models can exist within the same database. In order to implement
        the name spacing in an abstract way.

    Args:
        model_name(str): model handle
        dbengine(object): db engine
        model_seed(str): seed to get etag

    Returns:
        tuple: (sessionmaker, ModelAccess)
    """

    base = declarative_base()

    denormed_group_in_group = '{}_group_in_group'.format(model_name)
    bindings_tablename = '{}_bindings'.format(model_name)
    roles_tablename = '{}_roles'.format(model_name)
    permissions_tablename = '{}_permissions'.format(model_name)
    members_tablename = '{}_members'.format(model_name)
    resources_tablename = '{}_resources'.format(model_name)

    role_permissions = Table('{}_role_permissions'.format(model_name),
                             base.metadata,
                             Column(
                                 'roles_name', ForeignKey(
                                     '{}.name'.format(roles_tablename)),
                                 primary_key=True),
                             Column(
                                 'permissions_name', ForeignKey(
                                     '{}.name'.format(permissions_tablename)),
                                 primary_key=True), )

    binding_members = Table('{}_binding_members'.format(model_name),
                            base.metadata,
                            Column(
                                'bindings_id', ForeignKey(
                                    '{}.id'.format(bindings_tablename)),
                                primary_key=True),
                            Column(
                                'members_name', ForeignKey(
                                    '{}.name'.format(members_tablename)),
                                primary_key=True), )

    group_members = Table('{}_group_members'.format(model_name),
                          base.metadata,
                          Column('group_name', ForeignKey(
                              '{}.name'.format(members_tablename)),
                                 primary_key=True),
                          Column('members_name', ForeignKey(
                              '{}.name'.format(members_tablename)),
                                 primary_key=True), )

    class Resource(base):
        """Row entry for a GCP resource."""
        __tablename__ = resources_tablename

        full_name = Column(String(1024), nullable=False)
        type_name = Column(String(256), primary_key=True)
        name = Column(String(128), nullable=False)
        type = Column(String(64), nullable=False)
        policy_update_counter = Column(Integer, default=0)
        display_name = Column(String(256), default='')
        email = Column(String(256), default='')
        data = Column(Text)

        parent_type_name = Column(
            String(128),
            ForeignKey('{}.type_name'.format(resources_tablename)))
        parent = relationship('Resource', remote_side=[type_name])
        bindings = relationship('Binding', back_populates='resource')

        def increment_update_counter(self):
            """Increments counter for this object's db updates.
            """
            self.policy_update_counter += 1

        def get_etag(self):
            """Return the etag for this resource.
            Returns:
                str: etag to avoid race condition when set policy
            """
            serialized_ctr = struct.pack('>I', self.policy_update_counter)
            msg = binascii.hexlify(serialized_ctr)
            msg += self.full_name
            return hmac.new(model_seed.encode('utf-8'), msg).hexdigest()

        def __repr__(self):
            """String representation.
            Returns:
                str: Resource represented as
                     (full_name='{}', name='{}' type='{}')
            """
            return "<Resource(full_name='{}', name='{}' type='{}')>".format(
                self.full_name, self.name, self.type)

    Resource.children = relationship(
        "Resource", order_by=Resource.full_name, back_populates="parent")

    class Member(base):
        """Row entry for a policy member."""

        __tablename__ = members_tablename
        name = Column(String(256), primary_key=True)
        type = Column(String(64))
        member_name = Column(String(128))

        parents = relationship(
            'Member',
            secondary=group_members,
            primaryjoin=name == group_members.c.members_name,
            secondaryjoin=name == group_members.c.group_name)

        children = relationship(
            'Member',
            secondary=group_members,
            primaryjoin=name == group_members.c.group_name,
            secondaryjoin=name == group_members.c.members_name)

        bindings = relationship('Binding',
                                secondary=binding_members,
                                back_populates='members')

        def __repr__(self):
            """String representation.
            Returns:
                str: Member represented as (name='{}', type='{}')
            """
            return "<Member(name='{}', type='{}')>".format(
                self.name, self.type)

    class GroupInGroup(base):
        """Row for a group-in-group membership."""

        __tablename__ = denormed_group_in_group
        parent = Column(String(256), primary_key=True)
        member = Column(String(256), primary_key=True)

        def __repr__(self):
            """String representation.
            Returns:
                str: GroupInGroup represented as (parent='{}', member='{}')
            """
            return "<GroupInGroup(parent='{}', member='{}')>".format(
                self.parent,
                self.member)

    class Binding(base):
        """Row for a binding between resource, roles and members."""

        __tablename__ = bindings_tablename
        id = Column(Integer, Sequence('{}_id_seq'.format(bindings_tablename)),
                    primary_key=True)

        resource_type_name = Column(String(128), ForeignKey(
            '{}.type_name'.format(resources_tablename)))
        role_name = Column(String(128), ForeignKey(
            '{}.name'.format(roles_tablename)))

        resource = relationship('Resource', remote_side=[resource_type_name])
        role = relationship('Role', remote_side=[role_name])

        members = relationship('Member',
                               secondary=binding_members,
                               back_populates='bindings')

        def __repr__(self):
            """Returns:
                str: Binding represented as
                     (id='{}', role='{}', resource='{}' members='{}')
            """
            fmt_s = "<Binding(id='{}', role='{}', resource='{}' members='{}')>"
            return fmt_s.format(
                self.id,
                self.role_name,
                self.resource_type_name,
                self.members)

    class Role(base):
        """Row entry for an IAM role."""

        __tablename__ = roles_tablename
        name = Column(String(128), primary_key=True)
        title = Column(String(128), default='')
        stage = Column(String(128), default='')
        description = Column(String(256), default='')
        custom = Column(Boolean, default=False)
        permissions = relationship('Permission',
                                   secondary=role_permissions,
                                   back_populates='roles')

        def __repr__(self):
            """Returns:
                str: Role represented by name
            """
            return "<Role(name='%s')>" % (self.name)

    class Permission(base):
        """Row entry for an IAM permission."""

        __tablename__ = permissions_tablename
        name = Column(String(128), primary_key=True)
        roles = relationship('Role',
                             secondary=role_permissions,
                             back_populates='permissions')

        def __repr__(self):
            """Returns:
                str: Permission represented by name
            """
            return "<Permission(name='%s')>" % (self.name)

    # pylint: disable=too-many-public-methods
    class ModelAccess(object):
        """Data model facade, implement main API against database."""

        TBL_GROUP_IN_GROUP = GroupInGroup
        TBL_BINDING = Binding
        TBL_MEMBER = Member
        TBL_PERMISSION = Permission
        TBL_ROLE = Role
        TBL_RESOURCE = Resource
        TBL_MEMBERSHIP = group_members

        @classmethod
        def delete_all(cls, engine):
            """Delete all data from the model.

            Args:
                engine(object): database engine
            """

            LOGGER.info("deleting all data "
                        "from the model")
            role_permissions.drop(engine)
            binding_members.drop(engine)
            group_members.drop(engine)

            Binding.__table__.drop(engine)
            Permission.__table__.drop(engine)
            GroupInGroup.__table__.drop(engine)

            Role.__table__.drop(engine)
            Member.__table__.drop(engine)
            Resource.__table__.drop(engine)

        @classmethod
        def denorm_group_in_group(cls, session):
            """Denormalize group-in-group relation.
               This method will fill the GroupInGroup table with
               (parent, member) if parent is an ancestor of member,
               whenever adding or removing a new group or group-group
               relationship, this method should be called to re-denormalize

            Args:
                session (object): Database session to use.

            Returns:
                int: Number of iterations.

            Raises:
                Exception: dernomalize fail
            """

            tbl1 = aliased(GroupInGroup.__table__, name='alias1')
            tbl2 = aliased(GroupInGroup.__table__, name='alias2')
            tbl3 = aliased(GroupInGroup.__table__, name='alias3')

            if get_sql_dialect(session) != 'sqlite':
                # Lock tables for denormalization
                # including aliases 1-3
                locked_tables = [
                    '`{}`'.format(GroupInGroup.__tablename__),
                    '`{}` as {}'.format(
                        GroupInGroup.__tablename__,
                        tbl1.name),
                    '`{}` as {}'.format(
                        GroupInGroup.__tablename__,
                        tbl2.name),
                    '`{}` as {}'.format(
                        GroupInGroup.__tablename__,
                        tbl3.name),
                    '`{}`'.format(group_members.name)]
                lock_stmts = ['{} WRITE'.format(tbl) for tbl in locked_tables]
                query = 'LOCK TABLES {}'.format(', '.join(lock_stmts))
                session.execute(query)
            try:
                # Remove all existing rows in the denormalization
                session.execute(GroupInGroup.__table__.delete())

                # Select member relation into GroupInGroup
                qry = (
                    GroupInGroup.__table__.insert()
                    .from_select(
                        ['parent', 'member'],
                        group_members.select()
                        .where(
                            group_members.c.group_name.startswith('group/')
                            )
                        .where(
                            group_members.c.members_name.startswith('group/')
                            )
                        )
                    )

                session.execute(qry)

                iterations = 0
                rows_affected = True
                while rows_affected:

                    # Join membership on its own to find transitive
                    expansion = tbl1.join(tbl2, tbl1.c.member == tbl2.c.parent)

                    # Left outjoin to find the entries that
                    # are already in the table to prevent
                    # inserting already existing entries
                    expansion = expansion.outerjoin(
                        tbl3,
                        and_(tbl1.c.parent == tbl3.c.parent,
                             tbl2.c.member == tbl3.c.member))

                    # Select only such elements that are not
                    # already in the table, indicated as NULL
                    # values through the outer-left-join
                    stmt = (
                        select([tbl1.c.parent, tbl2.c.member])
                        .select_from(expansion)
                        .where(tbl3.c.parent == None)
                        .distinct())

                    # Execute the query and insert into the table
                    qry = (
                        GroupInGroup.__table__.insert()
                        .from_select(
                            ['parent', 'member'],
                            stmt))

                    rows_affected = bool(session.execute(qry).rowcount)
                    iterations += 1
            except Exception:
                LOGGER.error(Exception.message)
                session.rollback()
                raise
            finally:
                if get_sql_dialect(session) != 'sqlite':
                    session.execute('UNLOCK TABLES')
                session.commit()
            return iterations

        @classmethod
        def explain_granted(cls, session, member_name, resource_type_name,
                            role, permission):
            """Provide info about how the member has access to the resource.
               For example, member m1 can access resource r1 with permission p
               it might be granted by binding (r2, rol, g1),
               r1 is a child resource in a project or folder r2,
               role rol contains permission p,
               m1 is a member in group g1.
               This method list bindings that grant the access, member relation
               and resource hierarchy

            Args:
                session (object): Database session.
                member_name(str): name of the member
                resource_type_name(str): type_name of the resource
                role(str): role to query
                permission(str): permission to query

            Returns:
                tuples: (bindings, member_graph, resource_type_names)
                        bindings, the bindings to grant the access
                        member_graph, the graph to have member included in the
                                      binding
                        resource_type_names, the resource tree

            Raises:
                Exception: not granted
            """
            members, member_graph = cls.reverse_expand_members(
                session, [member_name], request_graph=True)
            member_names = [m.name for m in members]
            resource_type_names = [r.type_name for r in
                                   cls.find_resource_path(session,
                                                          resource_type_name)]

            if role:
                roles = set([role])
                qry = session.query(Binding, Member).join(
                    binding_members).join(Member)
            else:
                roles = [r.name for r in
                         cls.get_roles_by_permission_names(
                             session,
                             [permission])]
                qry = session.query(Binding, Member)
                qry = qry.join(binding_members).join(Member)
                qry = qry.join(Role).join(role_permissions).join(Permission)

            qry = qry.filter(Binding.role_name.in_(roles))
            qry = qry.filter(Member.name.in_(member_names))
            qry = qry.filter(
                Binding.resource_type_name.in_(resource_type_names))
            result = qry.all()
            if not result:
                error_message = 'Grant not found: ({},{},{})'.format(
                    member_name,
                    resource_type_name,
                    role if role is not None else permission)
                LOGGER.error(error_message)
                raise Exception(error_message)
            else:
                bindings = [(b.resource_type_name, b.role_name, m.name)
                            for b, m in result]
                return bindings, member_graph, resource_type_names

        @classmethod
        def scanner_iter(cls, session, resource_type,
                         parent_type_name=None):
            """Iterate over all resources with the specified type.

            Args:
                session (object): Database session.
                resource_type(str): type of the resource to scan
                parent_type_name(str): type_name of the parent resource

            Yields:
                Resource: resource that match the query
            """

            qry = (
                session.query(Resource)
                .filter(Resource.type == resource_type))

            if parent_type_name:
                qry = qry.filter(Resource.parent_type_name == parent_type_name)

            for resource in qry.yield_per(PER_YIELD):
                yield resource

        @classmethod
        def explain_denied(cls, session, member_name, resource_type_names,
                           permission_names, role_names):
            """Provide information how to grant access to a member if such
               access is denied with current IAM policies.
               For example, member m1 cannot access resource r1 with permission
               p, this method shows the bindings with rol that covered the
               desired permission on the resource r1 and its ancestors.
               If adding this member to any of these bindings, such access
               can be granted. An overgranting level is also provided

            Args:
                session (object): Database session.
                member_name(str): name of the member
                resource_type_names(list): list of type_names of resources
                permission_names(list): list of permissions
                role_names(list): list of roles

            Returns:
                list: list of tuples,
                      (overgranting,[(role_name,member_name,resource_name)])

            Raises:
                Exception: No roles covering requested permission set,
                           Not possible
            """

            if not role_names:
                role_names = [r.name for r in
                              cls.get_roles_by_permission_names(
                                  session,
                                  permission_names)]
                if not role_names:
                    error_message = 'No roles covering requested permission set'
                    LOGGER.error(error_message)
                    raise Exception(error_message)

            resource_hierarchy = (
                cls.resource_ancestors(session,
                                       resource_type_names))

            def find_binding_candidates(resource_hierarchy):
                """Find the root node in the ancestors.

                    From there, walk down the resource tree and add
                    every node until a node has more than one child.
                    This is the set of nodes which grants access to
                    at least all of the resources requested.
                    There is always a chain with a single node root.

                Args:
                    resource_hierarchy(dict): graph of the resource hierarchy

                Returns:
                    list: candidates to add to bindings that potentially grant
                          access
                """

                root = None
                for parent in resource_hierarchy.iterkeys():
                    is_root = True
                    for children in resource_hierarchy.itervalues():
                        if parent in children:
                            is_root = False
                            break
                    if is_root:
                        root = parent
                chain = [root]
                cur = root
                while len(resource_hierarchy[cur]) == 1:
                    cur = iter(resource_hierarchy[cur]).next()
                    chain.append(cur)
                return chain

            bind_res_candidates = find_binding_candidates(
                resource_hierarchy)

            bindings = (
                session.query(Binding, Member)
                .join(binding_members).join(Member).join(Role)
                .filter(Binding.resource_type_name.in_(bind_res_candidates))
                .filter(Role.name.in_(role_names))
                .filter(or_(Member.type == 'group',
                            Member.name == member_name))
                .filter(and_(binding_members.c.bindings_id == Binding.id,
                             binding_members.c.members_name == Member.name))
                .filter(Role.name == Binding.role_name)
                .all())

            strategies = []
            for resource in bind_res_candidates:
                for role_name in role_names:
                    overgranting = (len(bind_res_candidates) -
                                    bind_res_candidates.index(resource) -
                                    1)
                    strategies.append(
                        (overgranting, [
                            (role, member_name, resource)
                            for role in [role_name]]))
            if bindings:
                for binding, member in bindings:
                    overgranting = (len(bind_res_candidates) - 1 -
                                    bind_res_candidates.index(
                                        binding.resource_type_name))
                    strategies.append(
                        (overgranting, [
                            (binding.role_name,
                             member.name,
                             binding.resource_type_name)]))

            return strategies

        @classmethod
        def query_access_by_member(cls, session, member_name, permission_names,
                                   expand_resources=False,
                                   reverse_expand_members=True):
            """Return the set of resources the member has access to.
               By default, this method expand group_member relation,
               so the result includes all resources can be accessed by the
               groups that the member is in.
               By default, this method does not expand resource hierarchy,
               so the result does not include a resource if such resource does
               not have a direct binding to allow access.

            Args:
                session (object): Database session.
                member_name(str): name of the member
                permission_names(list): list of names of permissions to query
                expand_resources(bool): whether to expand resources
                reverse_expand_members(bool): whether to expand members

            Returns:
                list: list of access tuples, ("role_name", "resource_type_name")
            """

            if reverse_expand_members:
                member_names = [m.name for m in
                                cls.reverse_expand_members(
                                    session,
                                    [member_name], False)]
            else:
                member_names = [member_name]

            roles = cls.get_roles_by_permission_names(
                session, permission_names)

            qry = (
                session.query(Binding)
                .join(binding_members)
                .join(Member)
                .filter(Binding.role_name.in_([r.name for r in roles]))
                .filter(Member.name.in_(member_names)))

            bindings = qry.yield_per(1024)
            if not expand_resources:
                return [(binding.role_name,
                         [binding.resource_type_name]) for binding in bindings]

            r_type_names = [binding.resource_type_name for binding in bindings]
            expansion = cls.expand_resources_by_type_names(
                session,
                r_type_names)

            res_exp = {k.type_name:
                       [v.type_name for v in values]
                       for k, values in expansion.iteritems()}

            return [(binding.role_name,
                     res_exp[binding.resource_type_name])
                    for binding in bindings]

        @classmethod
        def query_access_by_permission(cls,
                                       session,
                                       role_name=None,
                                       permission_name=None,
                                       expand_groups=False,
                                       expand_resources=False):
            """Return all the (Principal, Resource) combinations allowing
            satisfying access via the specified permission.
            By default, the group relation and resource hierarchy will not be
            expanded, so the results will only contains direct bindings
            filtered by permission. But the relations can be expanded

            Args:
                session (object): Database session.
                role_name(str): Role name to query for
                permission_name (str): Permission name to query for.
                expand_groups (bool): Whether or not to expand groups.
                expand_resources (bool): Whether or not to expand resources.

            Yields:
                obejct: A generator of access tuples.

            Raises:
                ValueError: If neither role nor permission is set.
            """

            if role_name:
                role_names = [role_name]
            elif permission_name:
                role_names = [p.name for p in
                              cls.get_roles_by_permission_names(
                                  session,
                                  [permission_name])]
            else:
                error_message = 'Either role or permission must be set'
                LOGGER.error(error_message)
                raise ValueError(error_message)

            if expand_resources:
                expanded_resources = aliased(Resource)
                qry = (
                    session.query(expanded_resources, Binding, Member)
                    .filter(binding_members.c.bindings_id == Binding.id)
                    .filter(binding_members.c.members_name == Member.name)
                    .filter(expanded_resources.full_name.startswith(
                        Resource.full_name))
                    .filter(Resource.type_name == Binding.resource_type_name)
                    .filter(Binding.role_name.in_(role_names)))
            else:
                qry = (
                    session.query(Resource, Binding, Member)
                    .filter(binding_members.c.bindings_id == Binding.id)
                    .filter(binding_members.c.members_name == Member.name)
                    .filter(Resource.type_name == Binding.resource_type_name)
                    .filter(Binding.role_name.in_(role_names)))

            qry = qry.order_by(Resource.name.asc(), Binding.role_name.asc())

            if expand_groups:
                to_expand = set([m.name for _, _, m in
                                 qry.yield_per(PER_YIELD)])
                expansion = cls.expand_members_map(session,
                                                   to_expand,
                                                   show_group_members=False,
                                                   member_contain_self=True)

            qry = qry.distinct()

            cur_resource = None
            cur_role = None
            cur_members = set()
            for resource, binding, member in qry.yield_per(PER_YIELD):
                if cur_resource != resource.type_name:
                    if cur_resource is not None:
                        yield cur_role, cur_resource, cur_members
                    cur_resource = resource.type_name
                    cur_role = binding.role_name
                    cur_members = set()
                if expand_groups:
                    for member_name in expansion[member.name]:
                        cur_members.add(member_name)
                else:
                    cur_members.add(member.name)
            if cur_resource is not None:
                yield cur_role, cur_resource, cur_members

        @classmethod
        def query_access_by_resource(cls, session, resource_type_name,
                                     permission_names, expand_groups=False):
            """Return members who have access to the given resource.
               The resource hierarchy will always be expanded, so even if the
               current resource does not have that binding, if its ancestors
               have the binding, the access will be shown
               By default, the group relationship will not be expanded

            Args:
                session(object): db session
                resource_type_name(str): type_name of the resource to query
                permission_names(list): list of strs, names of the permissions
                                        to query
                expand_groups(bool): whether to expand groups

            Returns:
                dict: role_member_mapping, <"role_name", "member_names">
            """

            roles = cls.get_roles_by_permission_names(
                session, permission_names)
            resources = cls.find_resource_path(session, resource_type_name)

            res = (session.query(Binding, Member)
                   .filter(
                       Binding.role_name.in_([r.name for r in roles]),
                       Binding.resource_type_name.in_(
                           [r.type_name for r in resources]))
                   .join(binding_members).join(Member))

            role_member_mapping = collections.defaultdict(set)
            for binding, member in res:
                role_member_mapping[binding.role_name].add(member.name)

            if expand_groups:
                for role in role_member_mapping:
                    role_member_mapping[role] = (
                        [m.name for m in cls.expand_members(
                            session,
                            role_member_mapping[role])])

            return role_member_mapping

        @classmethod
        def query_permissions_by_roles(cls, session, role_names, role_prefixes,
                                       _=1024):
            """Resolve permissions for the role.

            Args:
                session(object): db session
                role_names(list): list of strs, names of the roles
                role_prefixes(list): list of strs, prefixes of the roles
                _(int): place occupation

            Returns:
                list: list of (Role, Permission)

            Raises:
                Exception: No roles or role prefixes specified
            """

            if not role_names and not role_prefixes:
                error_message = 'No roles or role prefixes specified'
                LOGGER.error(error_message)
                raise Exception(error_message)
            qry = session.query(Role, Permission).join(
                role_permissions).join(Permission)
            if role_names:
                qry = qry.filter(Role.name.in_(role_names))
            if role_prefixes:
                qry = qry.filter(
                    or_(*[Role.name.startswith(prefix)
                          for prefix in role_prefixes]))
            return qry.all()

        @classmethod
        def denormalize(cls, session):
            """Denormalize the model into access triples.
               Which can be huge size

            Args:
                session(object): db session

            Yields:
                tuple: (permission, resource, expanded_member)
            """

            qry = (session.query(Binding)
                   .join(binding_members)
                   .join(Member))

            members = set()
            for binding in qry.yield_per(PER_YIELD):
                for member in binding.members:
                    members.add(member.name)

            expanded_members = cls.expand_members_map(session, members)
            role_permissions_map = collections.defaultdict(set)

            qry = (session.query(Role, Permission)
                   .join(role_permissions)
                   .filter(
                       Role.name == role_permissions.c.roles_name)
                   .filter(
                       Permission.name == role_permissions.c.permissions_name))

            for role, permission in qry.yield_per(PER_YIELD):
                role_permissions_map[role.name].add(permission.name)

            for binding, member in (
                    session.query(Binding, Member)
                    .join(binding_members)
                    .filter(binding_members.c.bindings_id == Binding.id)
                    .filter(binding_members.c.members_name == Member.name)
                    .yield_per(PER_YIELD)):

                resource_type_name = binding.resource_type_name
                resource_mapping = cls.expand_resources_by_type_names(
                    session,
                    [resource_type_name])

                resource_mapping = {k.type_name: set([m.type_name for m in v])
                                    for k, v in resource_mapping.iteritems()}

                for expanded_member in expanded_members[member.name]:
                    for permission in role_permissions_map[binding.role_name]:
                        for res in resource_mapping[resource_type_name]:
                            triple = (permission, res, expanded_member)
                            yield triple

        @classmethod
        def set_iam_policy(cls, session, resource_type_name, policy):
            """Sets an IAM policy for the resource, check the etag when setting
               new policy and reassign new etag.
               Check etag to avoid race condition

            Args:
                session(object): db session
                resource_type_name(str): type_name of the resource
                policy(dict): the policy to set on the resource

            Raises:
                Exception: Etag doesn't match
            """

            LOGGER.info("Setting IAM policy, resource_type_name = %s, policy"
                        " = %s, session = %s",
                        resource_type_name, policy, session)
            old_policy = cls.get_iam_policy(session, resource_type_name)
            if policy['etag'] != old_policy['etag']:
                error_message = 'Etags distinct, stored={}, provided={}'.format(
                    old_policy['etag'], policy['etag'])
                LOGGER.error(error_message)
                raise Exception(error_message)

            old_policy = old_policy['bindings']
            policy = policy['bindings']

            def filter_etag(policy):
                """Filter etag key/value out of policy map.

                Args:
                    policy(dict): the policy to filter

                Returns:
                    dict: policy without etag, <"bindings":[<role, members>]>

                Raises:
                """

                return {k: v for k, v in policy.iteritems() if k != 'etag'}

            def calculate_diff(policy, old_policy):
                """Calculate the grant/revoke difference between policies.
                   The diff = policy['bindings'] - old_policy['bindings']

                Args:
                    policy(dict): the new policy in dict format
                    old_policy(dict): the old policy in dict format

                Returns:
                    dict: <role, members> diff of bindings
                """

                diff = collections.defaultdict(list)
                for role, members in filter_etag(policy).iteritems():
                    if role in old_policy:
                        for member in members:
                            if member not in old_policy[role]:
                                diff[role].append(member)
                    else:
                        diff[role] = members
                return diff

            grants = calculate_diff(policy, old_policy)
            revocations = calculate_diff(old_policy, policy)

            for role, members in revocations.iteritems():
                bindings = (
                    session.query(Binding)
                    .filter(Binding.resource_type_name == resource_type_name)
                    .filter(Binding.role_name == role)
                    .join(binding_members).join(Member)
                    .filter(Member.name.in_(members)).all())

                for binding in bindings:
                    session.delete(binding)
            for role, members in grants.iteritems():
                inserted = False
                existing_bindings = (
                    session.query(Binding)
                    .filter(Binding.resource_type_name == resource_type_name)
                    .filter(Binding.role_name == role).all())

                for binding in existing_bindings:
                    if binding.role_name == role:
                        inserted = True
                        for member in members:
                            binding.members.append(
                                session.query(Member).filter(
                                    Member.name == member).one())
                if not inserted:
                    binding = Binding(
                        resource_type_name=resource_type_name,
                        role=session.query(Role).filter(
                            Role.name == role).one())
                    binding.members = session.query(Member).filter(
                        Member.name.in_(members)).all()
                    session.add(binding)
            resource = session.query(Resource).filter(
                Resource.type_name == resource_type_name).one()
            resource.increment_update_counter()
            session.commit()

        @classmethod
        def get_iam_policy(cls, session, resource_type_name):
            """Return the IAM policy for a resource.

            Args:
                session(object): db session
                resource_type_name(str): type_name of the resource to query

            Returns:
                dict: the IAM policy
            """

            resource = session.query(Resource).filter(
                Resource.type_name == resource_type_name).one()
            policy = {
                'etag': resource.get_etag(),
                'bindings': {},
                'resource': resource.type_name}
            for binding in (session.query(Binding)
                            .filter(Binding.resource_type_name ==
                                    resource_type_name)
                            .all()):
                role = binding.role_name
                members = [m.name for m in binding.members]
                policy['bindings'][role] = members
            return policy

        @classmethod
        def check_iam_policy(cls, session, resource_type_name, permission_name,
                             member_name):
            """Check access according to the resource IAM policy.

            Args:
                session(object): db session
                resource_type_name(str): type_name of the resource to check
                permission_name(str): name of the permission to check
                member_name(str): name of the member to check

            Returns:
                bool: whether such access is allowed

            Raises:
                Exception: member or resource not found
            """

            member_names = [m.name for m in
                            cls.reverse_expand_members(
                                session,
                                [member_name])]
            resource_type_names = [r.type_name for r in cls.find_resource_path(
                session,
                resource_type_name)]

            if not member_names:
                error_message = 'Member not found: {}'.format(member_name)
                LOGGER.error(error_message)
                raise Exception(error_message)
            if not resource_type_names:
                error_message = 'Resource not found: {}'\
                    .format(resource_type_name)
                LOGGER.error(error_message)
                raise Exception(error_message)

            return (
                session.query(Permission)
                .filter(Permission.name == permission_name)
                .join(role_permissions).join(Role).join(Binding)
                .filter(Binding.resource_type_name.in_(resource_type_names))
                .join(binding_members).join(Member)
                .filter(Member.name.in_(member_names)).first() is not None)

        @classmethod
        def list_roles_by_prefix(cls, session, role_prefix):
            """Provides a list of roles matched via name prefix.

            Args:
                session(object): db session
                role_prefix(str): prefix of the role_name

            Returns:
                list: list of role_names that match the query
            """

            return [r.name for r in session.query(Role)
                    .filter(Role.name.startswith(role_prefix)).all()]

        @classmethod
        def add_role_by_name(cls, session, role_name, permission_names):
            """Creates a new role.

            Args:
                session(object): db session
                role_name(str): name of the role to add
                permission_names(list): list of permissions in the role
            """

            LOGGER.info("Creating a new role, role_name = %s, permission_names"
                        " = %s, session = %s",
                        role_name, permission_names, session)
            permission_names = set(permission_names)
            existing_permissions = session.query(Permission).filter(
                Permission.name.in_(permission_names)).all()
            for existing_permission in existing_permissions:
                try:
                    permission_names.remove(existing_permission.name)
                except KeyError:
                    LOGGER.warn("existing_permissions.name = %s, KeyError",
                                existing_permission.name)

            new_permissions = [Permission(name=n) for n in permission_names]
            for perm in new_permissions:
                session.add(perm)
            cls.add_role(session, role_name,
                         existing_permissions + new_permissions)
            session.commit()

        @classmethod
        def delete_role_by_name(cls, session, role_name):
            """Deletes a role by name.

            Args:
                session(object): db session
                role_name(str): name of the role to be deleted
            """
            LOGGER.info("Deleting an existing role, role_name = %s,"
                        " session = %s", role_name, session)
            bindings_to_be_delete = [binding for binding in
                                     session.query(Binding)
                                     .filter(Binding.role_name == role_name)
                                     .all()]
            session.delete(session.query(Role)
                           .filter(Role.name == role_name)
                           .first())
            for binding in bindings_to_be_delete:
                session.delete(binding)
            session.commit()

        @classmethod
        def add_group_member(cls,
                             session,
                             member_type_name,
                             parent_type_names,
                             denorm=False):
            """Add member, optionally with parent relationship.

            Args:
                session(object): db session
                member_type_name(str): type_name of the member to add
                parent_type_names(list): type_names of the parents
                denorm(bool): whether to denorm the groupingroup table after
                              addition
            """

            LOGGER.info("Adding a member, member_type_name = %s, "
                        "parent_type_names = %s, denorm = %s, session = %s",
                        member_type_name, parent_type_names, denorm, session)

            cls.add_member(session,
                           member_type_name,
                           parent_type_names,
                           denorm)
            session.commit()

        @classmethod
        def delete_group_member(cls, session, member_type_name,
                                parent_type_name, only_delete_relationship,
                                denorm=False):
            """Delete member.

            Args:
                session(object): db session
                member_type_name(str): type_name of the member to be deleted
                parent_type_name(str): type_name of the parent if only delete
                                       relation
                only_delete_relationship(bool): whether to only delete the
                                                relationship
                denorm(bool): whether to denorm the groupingroup table after
                              deletion
            """

            LOGGER.info("Deleting a member, member_type_name = %s, "
                        "parent_type_name = %s, only_delete_relationship = %s,"
                        " denorm = %s, session = %s", member_type_name,
                        parent_type_name, only_delete_relationship,
                        denorm, session)
            if only_delete_relationship:
                group_members_delete = group_members.delete(
                    and_(group_members.c.members_name == member_type_name,
                         group_members.c.group_name == parent_type_name))
                session.execute(group_members_delete)
            else:
                member_to_be_deleted = session.query(Member).filter(
                    Member.name == member_type_name).first()
                session.delete(member_to_be_deleted)
                session.commit()
            if denorm or member_type_name.startswith('group'):
                cls.denorm_group_in_group(session)

        @classmethod
        def list_group_members(cls, session, member_name_prefix):
            """Returns members filtered by prefix.

            Args:
                session(object): db session
                member_name_prefix(str): the prefix of the member_name

            Returns:
                list: list of Members that match the query
            """

            return [m.name for m in session.query(Member).filter(
                Member.member_name.startswith(member_name_prefix)).all()]

        @classmethod
        def iter_groups(cls, session):
            """Returns iterator of all groups in model.

            Args:
                session(object): db session

            Yields:
                Member: group in the model
            """

            qry = session.query(Member).filter(Member.type == 'group')
            for group in qry.yield_per(1024):
                yield group

        @classmethod
        def iter_resources_by_prefix(cls,
                                     session,
                                     full_resource_name_prefix=None,
                                     type_name_prefix=None,
                                     type_prefix=None,
                                     name_prefix=None):
            """Returns iterator to resources filtered by prefix.

            Args:
                session(object): db session
                full_resource_name_prefix(str): the prefix of the
                                                full_resource_name
                type_name_prefix(str): the prefix of the type_name
                type_prefix(str): the prefix of the type
                name_prefix(ste): the prefix of the name

            Yields:
                Resource: that match the query

            Raises:
                Exception: No prefix given
            """

            if not any([arg is not None for arg in [full_resource_name_prefix,
                                                    type_name_prefix,
                                                    type_prefix,
                                                    name_prefix]]):
                error_message = 'At least one prefix must be set'
                LOGGER.error(error_message)
                raise Exception(error_message)

            qry = session.query(Resource)
            if full_resource_name_prefix:
                qry = qry.filter(Resource.full_name.startswith(
                    full_resource_name_prefix))
            if type_name_prefix:
                qry = qry.filter(Resource.type_name.startswith(
                    type_name_prefix))
            if type_prefix:
                qry = qry.filter(Resource.type.startswith(
                    type_prefix))
            if name_prefix:
                qry = qry.filter(Resource.name.startswith(
                    name_prefix))

            for resource in qry.yield_per(1024):
                yield resource

        @classmethod
        def list_resources_by_prefix(cls,
                                     session,
                                     full_resource_name_prefix=None,
                                     type_name_prefix=None,
                                     type_prefix=None,
                                     name_prefix=None):
            """Returns resources filtered by prefix.

            Args:
                session(object): db session
                full_resource_name_prefix(str): the prefix of the
                                                full_resource_name
                type_name_prefix(str): the prefix of the type_name
                type_prefix(str): the prefix of the type
                name_prefix(ste): the prefix of the name

            Returns:
                list: list of Resources match the query

            Raises:
            """

            return list(
                cls.iter_resources_by_prefix(session,
                                             full_resource_name_prefix,
                                             type_name_prefix,
                                             type_prefix,
                                             name_prefix))

        @classmethod
        def add_resource_by_name(cls,
                                 session,
                                 resource_type_name,
                                 parent_type_name,
                                 no_require_parent):
            """Adds resource specified via full name.

            Args:
                session(object): db session
                resource_type_name(str): name of the resource
                parent_type_name(str): name of the parent resource
                no_require_parent(bool): if this resource has a parent

            Returns:
                Resource: Created new resource
            """

            LOGGER.info("Adding resource via full name, resource_type_name"
                        " = %s, parent_type_name = %s, no_require_parent = %s,"
                        " session = %s", resource_type_name,
                        parent_type_name, no_require_parent, session)
            if not no_require_parent:
                parent = session.query(Resource).filter(
                    Resource.type_name == parent_type_name).one()
            else:
                parent = None
            return cls.add_resource(session, resource_type_name, parent)

        @classmethod
        def add_resource(cls, session, resource_type_name, parent=None):
            """Adds resource by name.

            Args:
                session(object): db session
                resource_type_name(str): name of the resource
                parent(Resource): parent of the resource

            Returns:
                Resource: Created new resource
            """

            LOGGER.info("Adding resource by name, resource_type_name = %s,"
                        " session = %s", resource_type_name, session)
            res_type, res_name = resource_type_name.split('/')
            parent_full_resource_name = (
                '' if parent is None else parent.full_name)

            full_resource_name = to_full_resource_name(
                parent_full_resource_name,
                resource_type_name)

            resource = Resource(full_name=full_resource_name,
                                type_name=resource_type_name,
                                name=res_name,
                                type=res_type,
                                parent=parent)
            session.add(resource)
            return resource

        @classmethod
        def add_role(cls, session, name, permissions=None):
            """Add role by name.

            Args:
                session(object): db session
                name(str): name of the role to add
                permissions(list): permissions to add in the role

            Returns:
                Role: The created role
            """

            LOGGER.info("Adding role, name = %s, permissions = %s, "
                        "session = %s", name, permissions, session)
            permissions = [] if permissions is None else permissions
            role = Role(name=name, permissions=permissions)
            session.add(role)
            return role

        @classmethod
        def add_permission(cls, session, name, roles=None):
            """Add permission by name.

            Args:
                session(object): db session
                name(str): name of the permission
                roles(list): list od roles to add the permission

            Returns:
                Permission: The created permission
            """

            LOGGER.info("Adding permission, name = %s, roles = %s"
                        " session = %s", name, roles, session)
            roles = [] if roles is None else roles
            permission = Permission(name=name, roles=roles)
            session.add(permission)
            return permission

        @classmethod
        def add_binding(cls, session, resource, role, members):
            """Add a binding to the model.

            Args:
                session(object): db session
                resource(str): Resource to be added in the binding
                role(str): Role to be added in the binding
                members(list): members to be added in the binding

            Returns:
                Binding: the created binding
            """

            LOGGER.info("Adding a binding to the model, resource = %s, "
                        "role = %s, members = %s, session = %s",
                        resource, role, members, session)
            binding = Binding(resource=resource, role=role, members=members)
            session.add(binding)
            return binding

        @classmethod
        def add_member(cls,
                       session,
                       type_name,
                       parent_type_names=None,
                       denorm=False):
            """Add a member to the model.

            Args:
                session(object): db session
                type_name(str): type_name of the resource to add
                parent_type_names(list): list of parent names to add
                denorm(bool): whether to denormalize the GroupInGroup relation

            Returns:
                Member: the created member

            Raises:
                Exception: parent not found
            """

            LOGGER.info("Adding a member to the model, type_name = %s, "
                        "parent_type_names = %s, denorm = %s, session = %s",
                        type_name, parent_type_names, denorm, session)
            if not parent_type_names:
                parent_type_names = []
            res_type, name = type_name.split('/', 1)
            parents = session.query(Member).filter(
                Member.name.in_(parent_type_names)).all()
            if len(parents) != len(parent_type_names):
                msg = 'parents: {}, expected: {}'.format(
                    parents, parent_type_names)
                error_message = 'Parent not found, {}'.format(msg)
                LOGGER.error(error_message)
                raise Exception(error_message)

            member = Member(name=type_name,
                            member_name=name,
                            type=res_type,
                            parents=parents)
            session.add(member)
            session.commit()
            if denorm and res_type == 'group' and parents:
                cls.denorm_group_in_group(session)
            return member

        @classmethod
        def expand_resources_by_type_names(cls, session, res_type_names):
            """Expand resources by type/name format.

            Args:
                session(object): db session
                res_type_names(list): list of resources in type_names

            Returns:
                dict: mapping in the form:
                      {res_type_name: Expansion(res_type_name), ... }
            """

            res_key = aliased(Resource, name='res_key')
            res_values = aliased(Resource, name='res_values')

            expressions = []
            for res_type_name in res_type_names:
                expressions.append(and_(
                    res_key.type_name == res_type_name))

            res = (
                session.query(res_key, res_values)
                .filter(res_key.type_name.in_(res_type_names))
                .filter(res_values.full_name.startswith(
                    res_key.full_name)).yield_per(1024))

            mapping = collections.defaultdict(set)
            for k, value in res:
                mapping[k].add(value)
            return mapping

        @classmethod
        def reverse_expand_members(cls, session, member_names,
                                   request_graph=False):
            """Expand members to their groups.

            Args:
                session(object): db session
                member_names(list): list of members to expand
                request_graph(bool): wether the parent-child graph is provided

            Returns:
                object: set if graph not requested, set and graph if requested
            """

            members = session.query(Member).filter(
                Member.name.in_(member_names)).all()
            membership_graph = collections.defaultdict(set)
            member_set = set()
            new_member_set = set()

            def add_to_sets(members, child):
                """Adds the members & children to the sets.

                Args:
                    members(list): list of Members to be added
                    child(Member): child to be added
                """

                for member in members:
                    if request_graph and child:
                        membership_graph[child.name].add(member.name)
                    if request_graph and not child:
                        if member.name not in membership_graph:
                            membership_graph[member.name] = set()
                    if member not in member_set:
                        new_member_set.add(member)
                        member_set.add(member)

            add_to_sets(members, None)
            while new_member_set:
                members_to_walk = new_member_set
                new_member_set = set()
                for member in members_to_walk:
                    add_to_sets(member.parents, member)

            if request_graph:
                return member_set, membership_graph
            return member_set

        @classmethod
        def expand_members_map(cls,
                               session,
                               member_names,
                               show_group_members=True,
                               member_contain_self=True):
            """Expand group membership keyed by member.

            Args:
                session(object): db session
                member_names (set): Member names to expand
                show_group_members (bool): Whether to include subgroups
                member_contain_self (bool): Whether to include a parent
                                            as its own member
            Returns:
                dict: <Member, set(Children)>
            """

            def separate_groups(member_names):
                """Separate groups and other members in two lists.

                Args:
                    member_names(list): list of members to be separated

                Returns:
                    tuples: two lists of strs containing groups and others
                """
                groups = []
                others = []
                for name in member_names:
                    if name.startswith('group/'):
                        groups.append(name)
                    else:
                        others.append(name)
                return groups, others

            selectables = []
            group_names, other_names = separate_groups(member_names)

            t_ging = GroupInGroup.__table__
            t_members = group_members

            transitive_membership = (
                # This resolves groups to its transitive non-group members
                select([t_ging.c.parent, t_members.c.members_name])
                .select_from(
                    t_ging.join(t_members,
                                t_ging.c.member == t_members.c.group_name))
                ).where(t_ging.c.parent.in_(group_names))
            if not show_group_members:
                transitive_membership = transitive_membership.where(
                    not_(t_members.c.members_name.startswith('group/')))

            selectables.append(
                transitive_membership.alias('transitive_membership'))

            direct_membership = (
                select([t_members.c.group_name, t_members.c.members_name])
                .where(t_members.c.group_name.in_(group_names)))
            if not show_group_members:
                direct_membership = direct_membership.where(
                    not_(t_members.c.members_name.startswith('group/')))

            selectables.append(
                direct_membership.alias('direct_membership'))

            if show_group_members:
                # Show groups as members of other groups
                group_in_groups = (
                    select([t_ging.c.parent, t_ging.c.member])
                    .where(t_ging.c.parent.in_(group_names))
                    )
                selectables.append(
                    group_in_groups.alias('group_in_groups'))

            # Union all the queries
            qry = union(*selectables)

            # Build the result dict
            result = collections.defaultdict(set)
            for parent, child in session.execute(qry):
                result[parent].add(child)
            for parent in other_names:
                result[parent] = set()

            # Add each parent as its own member
            if member_contain_self:
                for name in member_names:
                    result[name].add(name)
            return result

        @classmethod
        def expand_members(cls, session, member_names):
            """Expand group membership towards the members.

            Args:
                session(object): db session
                member_names(list): list of strs of member names

            Returns:
                set: expanded group members
            """

            members = session.query(Member).filter(
                Member.name.in_(member_names)).all()

            def is_group(member):
                """Returns true iff the member is a group.

                Args:
                    member(Member): member to check

                Returns:
                    bool: whether the member is a group
                """
                return member.type == 'group'

            group_set = set()
            non_group_set = set()
            new_group_set = set()

            def add_to_sets(members):
                """Adds new members to the sets.

                Args:
                    members(list): members to be added
                """
                for member in members:
                    if is_group(member):
                        if member not in group_set:
                            new_group_set.add(member)
                        group_set.add(member)
                    else:
                        non_group_set.add(member)

            add_to_sets(members)

            while new_group_set:
                groups_to_walk = new_group_set
                new_group_set = set()
                for group in groups_to_walk:
                    add_to_sets(group.children)

            return group_set.union(non_group_set)

        @classmethod
        def resource_ancestors(cls, session, resource_type_names):
            """Resolve the transitive ancestors by type/name format.
               Given a group of resource and find out all their parents.
               Then this method group the pairs with parent. Used to determine
               resource candidates to grant access in explain denied.

            Args:
                session(object): db session
                resource_type_names(list): list of strs, resources to query

            Returns:
                dict: <parent, childs> graph of the resource hierarchy
            """

            resource_names = resource_type_names
            resource_graph = collections.defaultdict(set)

            res_childs = aliased(Resource, name='res_childs')
            res_anc = aliased(Resource, name='resource_parent')

            resources_set = set(resource_names)
            resources_new = set(resource_names)

            for resource in resources_new:
                resource_graph[resource] = set()

            while resources_new:
                resources_new = set()
                for parent, child in (
                        session.query(res_anc, res_childs)
                        .filter(res_childs.type_name.in_(resources_set))
                        .filter(res_childs.parent_type_name ==
                                res_anc.type_name)
                        .all()):

                    if parent.type_name not in resources_set:
                        resources_new.add(parent.type_name)

                    resources_set.add(parent.type_name)
                    resources_set.add(child.type_name)

                    resource_graph[parent.type_name].add(child.type_name)

            return resource_graph

        @classmethod
        def find_resource_path(cls, session, resource_type_name):
            """Find resource ancestors by type/name format.
               Find all ancestors of a resource and return them in order

            Args:
                session(object): db session
                resource_type_name(str): resource to query

            Returns:
                list: list of Resources, transitive ancestors for the given
                      resource
            """

            qry = (
                session.query(Resource)
                .filter(Resource.type_name == resource_type_name))

            resources = qry.all()
            return cls._find_resource_path(session, resources)

        @classmethod
        def _find_resource_path(cls, _, resources):
            """Find the list of transitive ancestors for the given resource.

            Args:
                _(object): position holder
                resources(list): list of the resources to query

            Returns:
                list: list of Resources, transitive ancestors for the given
                      resource
            """

            if not resources:
                return []

            path = []
            resource = resources[0]

            path.append(resource)
            while resource.parent:
                resource = resource.parent
                path.append(resource)

            return path

        @classmethod
        def get_roles_by_permission_names(cls, session, permission_names):
            """Return the list of roles covering the specified permissions.

            Args:
                session(object): db session
                permission_names(list): permissions to be covered by.

            Returns:
                set: roles set that cover the permissions
            """

            permission_set = set(permission_names)
            qry = session.query(Permission)
            if permission_set:
                qry = qry.filter(Permission.name.in_(permission_set))
            permissions = qry.all()

            roles = set()
            for permission in permissions:
                for role in permission.roles:
                    roles.add(role)

            result_set = set()
            for role in roles:
                role_permissions = set(
                    [p.name for p in role.permissions])
                if permission_set.issubset(role_permissions):
                    result_set.add(role)

            return result_set

        @classmethod
        def get_member(cls, session, name):
            """Get member by name.

            Args:
                session(object): db session
                name(str): the name the member to query

            Returns:
                list: Members from the query
            """

            return session.query(Member).filter(Member.name == name).all()

    base.metadata.create_all(dbengine)
    return sessionmaker(bind=dbengine), ModelAccess


def undefine_model(session_maker, data_access):
    """Deletes an entire model and the corresponding data in the database.

    Args:
        session_maker(func): session_maker function
        data_access(ModelAccess): data access layer
    """

    session = session_maker()
    data_access.delete_all(session)

LOCK = Lock()


class ModelManager(object):
    """The Central class to create,list,get and delete models.

        ModelManager is mostly used to do the lookup from model name to the
        session cache which is given in each client's request.
    """

    def __init__(self, dbengine):
        """Args:
            dbengine(object): Database engine
        """
        self.engine = dbengine
        self.modelmaker = self._create_model_session()
        self.sessionmakers = {}

    def _create_model_session(self):
        """Create a session to read from the models table.

        Returns:
            object: db session created
        """

        MODEL_BASE.metadata.create_all(self.engine)
        return db.ScopedSessionMaker(
            sessionmaker(
                bind=self.engine),
            auto_commit=True)

    @mutual_exclusive(LOCK)
    def create(self, name):
        """Create a new model entry in the database.

        Args:
            name(str): model name

        Returns:
            str: the handle of the model
        """

        LOGGER.info("Creating a new model entry in the database, "
                    "name = %s", name)
        handle = generate_model_handle()
        with self.modelmaker() as session:
            model = Model(
                handle=handle,
                name=name,
                state="CREATED",
                created_at=datetime.datetime.utcnow(),
                watchdog_timer=datetime.datetime.utcnow(),
                etag_seed=generate_model_seed(),
                description="{}"
                )
            session.add(model)
            self.sessionmakers[model.handle] = define_model(
                model.handle, self.engine, model.etag_seed)
            return handle

    def get(self, model):
        """Get model data by handle.

        Args:
            model(str): model handle

        Returns:
            tuple: session and ModelAccess object
        """

        session_maker, data_access = self._get(model)
        return db.ScopedSession(session_maker()), data_access

    def _get(self, handle):
        """Get model data by name internal.

        Args:
            handle(str): the model handle

        Returns:
            Model: the model in the session maker

        Raises:
            KeyError: model handle not available
        """

        if handle not in [m.handle for m in self.models()]:
            error_message = 'handle={}, available={}'\
                .format(handle, [m.handle for m in self.models()])
            LOGGER.error(error_message)
            raise KeyError(error_message)
        try:
            return self.sessionmakers[handle]
        except KeyError:
            LOGGER.warn("sessionmakers doesn't contain handle,"
                        " handle = %s", handle)
            with self.modelmaker() as session:
                model = (session.query(Model)
                         .filter(Model.handle == handle)
                         .one())
                self.sessionmakers[model.handle] = define_model(
                    model.handle, self.engine, model.etag_seed)
                return self.sessionmakers[model.handle]

    @mutual_exclusive(LOCK)
    def delete(self, model_name):
        """Delete a model entry in the database by name.

        Args:
            model_name(str): the name of the model to be deleted
        """

        LOGGER.info("Deleting model by name, model_name = %s", model_name)
        _, data_access = self._get(model_name)
        if model_name in self.sessionmakers:
            del self.sessionmakers[model_name]
        with self.modelmaker() as session:
            session.query(Model).filter(Model.handle == model_name).delete()
        data_access.delete_all(self.engine)

    def _models(self, expunge=False):
        """Return the list of models from the database.

        Args:
            expunge(bool): Whether or not to detach the object from
                           the session for use in another session.

        Returns:
            list: list of Models in the db
        """

        with self.modelmaker() as session:
            items = session.query(Model).all()
            if expunge:
                session.expunge_all()
            return items

    def models(self):
        """Expunging wrapper for _models.

        Returns:
            list: list of Models in the db
        """
        return self._models(expunge=True)

    def model(self, model_name, expunge=True, session=None):
        """Get model from database by name.

        Args:
            model_name (str): Model name or handle
            expunge (bool): Whether or not to detach the object from
                            the session for use in another session.
            session (object): Database session.

        Returns:
            Model: the dbo of the queried model
        """

        def instantiate_model(session, model_name, expunge):
            """Creates a model object by querying the database.

            Args:
                session (object): Database session.
                model_name (str): Model name to instantiate.
                expunge (bool): Whether or not to detach the object from
                                the session for use in another session.

            Returns:
                Model: the dbo of the queried model
            """

            item = session.query(Model).filter(
                Model.handle == model_name).one()
            if expunge:
                session.expunge(item)
            return item

        if not session:
            with self.modelmaker() as scoped_session:
                return instantiate_model(scoped_session, model_name, expunge)
        else:
            return instantiate_model(session, model_name, expunge)

    def get_model(self, model, expunge=True, session=None):
        """Get model from database by name or handle.

        Args:
            model (str): Model name or handle
            expunge (bool): Whether or not to detach the object from
                            the session for use in another session.
            session (object): Database session.

        Returns:
            Model: the dbo of the queried model
        """

        def query_model(session, model, expunge):
            """Get a model object by querying the database.

            Args:
                session (object): Database session.
                model (str): Model name or handle.
                expunge (bool): Whether or not to detach the object from
                                the session for use in another session.

            Returns:
                Model: the dbo of the queried model
            """

            item = session.query(Model).filter(or_(
                Model.handle == model,
                Model.name == model)).first()
            if expunge and item:
                session.expunge(item)
            return item

        if not session:
            with self.modelmaker() as scoped_session:
                return query_model(scoped_session, model, expunge)
        else:
            return query_model(session, model, expunge)

    def add_description(self, model_name, new_description, session=None):
        """Add description to a model.

        Args:
            model_name (str): Model name
            new_description(str): The description in json format.
            session (object): Database session.
        """

        if not session:
            with self.modelmaker() as scoped_session:
                model = scoped_session.query(Model).filter(
                    Model.handle == model_name).one()
        else:
            model = session.query(Model).filter(
                Model.handle == model_name).one()
        model.add_description(new_description)

    def get_description(self, model_name, session=None):
        """Get the description to a model.

        Args:
            model_name (str): Model name
            session (object): Database session.

        Returns:
            Dictionary of the model description.
        """
        if not session:
            with self.modelmaker() as scoped_session:
                model = scoped_session.query(Model).filter(
                    Model.handle == model_name).one()
                return json.loads(model.description)
        else:
            model = session.query(Model).filter(
                Model.handle == model_name).one()
            return json.loads(model.description)


def create_engine(*args, **kwargs):
    """Create engine wrapper to patch database options.

    Args:
        *args (list): Arguments.
        **kwargs (dict): Arguments.

    Returns:
        object: Engine.
    """

    sqlite_enforce_fks = 'sqlite_enforce_fks'
    forward_kwargs = {k: v for k, v in kwargs.iteritems()}
    if sqlite_enforce_fks in forward_kwargs:
        del forward_kwargs[sqlite_enforce_fks]

    engine = sqlalchemy_create_engine(*args, **forward_kwargs)
    dialect = engine.dialect.name
    if dialect == 'sqlite':
        @event.listens_for(engine, "connect")
        def do_connect(dbapi_connection, _):
            """Hooking database connect.

            Args:
                dbapi_connection (object): Database connection.
                _ (object): Unknown.
            """
            # Fix for nested transaction problems
            dbapi_connection.isolation_level = None
            if kwargs.get(sqlite_enforce_fks, False):
                # Enable foreign key constraints
                dbapi_connection.execute('pragma foreign_keys=ON')

        @event.listens_for(engine, "begin")
        def do_begin(conn):
            """Hooking database transaction begin.

            Args:
                conn (object): Database connection.
            """
            # Fix for nested transaction problems
            conn.execute("BEGIN")

        engine.__explain_hooks = [do_connect, do_begin] # pylint: disable=protected-access

    return engine


def session_creator(model_name, filename=None, seed=None, echo=False):
    """Create a session maker for the model and db file.

    Args:
        model_name(str): the model name
        filename(str): the db file to load the sqlite database
        seed(str): the unique model handle
        echo(bool): whether to echo all the statements

    Returns:
        tuple: session_maker and the ModelAccess object
    """
    LOGGER.info("Creating session maker, model_name = %s, filename = %s",
                model_name, filename)
    if filename:
        engine = create_engine('sqlite:///{}'.format(filename),
                               pool_recycle=POOL_RECYCLE_SECONDS)
    else:
        engine = create_engine('sqlite:///:memory:',
                               pool_recycle=POOL_RECYCLE_SECONDS, echo=echo)
    if seed is None:
        seed = generate_model_seed()
    session_maker, data_access = define_model(model_name, engine, seed)
    return session_maker, data_access<|MERGE_RESOLUTION|>--- conflicted
+++ resolved
@@ -54,16 +54,8 @@
 from google.cloud.forseti.services.utils import get_sql_dialect
 from google.cloud.forseti.common.util import logger
 
-<<<<<<< HEAD
-LOGGER = log_util.get_logger(__name__)
-=======
-# TODO: The next editor must remove this disable and correct issues.
-# pylint: disable=missing-type-doc,missing-return-type-doc,missing-return-doc
-# pylint: disable=missing-param-doc,missing-raises-doc,missing-yield-doc
-# pylint: disable=missing-yield-type-doc,too-many-branches
-
 LOGGER = logger.get_logger(__name__)
->>>>>>> 875b3c52
+
 POOL_RECYCLE_SECONDS = 300
 PER_YIELD = 1024
 
@@ -2240,7 +2232,7 @@
             session (object): Database session.
 
         Returns:
-            Dictionary of the model description.
+            json: Dictionary of the model description.
         """
         if not session:
             with self.modelmaker() as scoped_session:
