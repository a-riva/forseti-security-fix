--- conflicted
+++ resolved
@@ -121,24 +121,16 @@
         return
 
 
-<<<<<<< HEAD
 def run(inventory_index_id, progress_queue, service_config=None):
-=======
-def run(inventory_index_id, service_config=None):
->>>>>>> 93ed08f5
     """Run the notifier.
 
     Entry point when the notifier is run as a library.
 
     Args:
         inventory_index_id (str): Inventory index id.
-<<<<<<< HEAD
         progress_queue (Queue): The progress queue.
         service_config (ServiceConfig): Forseti 2.0 service configs.
-=======
-        service_config (ServiceConfig): Forseti 2.0 service configs
-
->>>>>>> 93ed08f5
+
     Returns:
         int: Status code.
     """
