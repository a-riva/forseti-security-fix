# Copyright 2017 The Forseti Security Authors. All rights reserved.
#
# Licensed under the Apache License, Version 2.0 (the "License");
# you may not use this file except in compliance with the License.
# You may obtain a copy of the License at
#
#    http://www.apache.org/licenses/LICENSE-2.0
#
# Unless required by applicable law or agreed to in writing, software
# distributed under the License is distributed on an "AS IS" BASIS,
# WITHOUT WARRANTIES OR CONDITIONS OF ANY KIND, either express or implied.
# See the License for the specific language governing permissions and
# limitations under the License.

# Basic directives.
custom_search_engine_id: 000816147753680702341:l05b0y1-8k0
description: "Tools to secure Google Cloud Platform"
exclude: ["Gemfile",
          "Gemfile.lock",
          "README.md",
          "vendor",
          "images/readme/",
          "client-secrets.json.enc",
          "_config.yml",
          ".travis.yml",
          "travis/",
          "scripts/"]
exclude_from_watch: ["_docs/latest/",
                     "_data/doc_versions.yml",
                     "_data/doc_version_index.yml",
                     ".sass-cache/"]
plugins:
  - jekyll-sitemap
  - jekyll-github-metadata
  - jekyll-paginate-v2
  - jekyll-redirect-from
  - jekyll-responsive-image
google_analytics: UA-98416450-1
highlighter: rouge
markdown: kramdown
destination: _www/www/

# Needed for local builds and using {{ site.github }}.
repository: GoogleCloudPlatform/forseti-security
title: "Forseti Security"

# Jekyll related directives.
collections:
  docs:
    output: true
  faq:
    output: false
  news:
    output: true

pagination:
  enabled: true
  collection: news
  permalink: /page/:num/
  per_page: 4

# Responsive image templates and resizing configuration
responsive_image:
  base_path: images
  output_path_format: images/resized/%{dirname}/%{filename}-%{width}x%{height}.%{extension}
  template: _includes/responsive_image/template.html
  sizes:
    - width: 320
    - width: 600
    - width: 800
    - width: 1000
    - width: 1400
  default_quality: 95
  strip: true

# Custom site directives.
# The order of document categories is defined in _data/doc_categories.yml.
defaults:
  - scope:
      path: _news
    values:
      author: Forseti Security Team
      layout: news
      permalink: /news/:year/:month/:day/:title:output_ext
  - scope:
      path: _docs/latest
    values:
      category: Overview (latest)
      layout: docs
  - scope:
      path: _docs/latest/concepts
    values:
      category: Concepts (latest)
  - scope:
      path: _docs/latest/setup
    values:
      category: Setup (latest)
  - scope:
      path: _docs/latest/use
    values:
      category: Use (latest)
  - scope:
      path: _docs/latest/configure
    values:
      category: Configure (latest)
  - scope:
      path: _docs/latest/develop
    values:
      category: Develop (latest)
  - scope:
      path: _docs/latest/faq
    values:
      category: FAQ (latest)
# The order of faq categories is defined in _data/faq_categories.yml
  - scope:
      path: _faq/general
    values:
      category: General
  - scope:
      path: _faq/installation_and_deployment
    values:
      category: Installation and deployment
  - scope:
      path: _faq/using_forseti
    values:
      category: Using Forseti
  - scope:
      path: _faq/security_implications
    values:
      category: Security implications
  - scope:
      path: _faq/resource
    values:
      category: Google Cloud Platform Resource Coverage
  - scope:
      path: _docs/v1.1
    values:
      category: Overview (v1.1)
      layout: docs
  - scope:
      path: _docs/v1.1/quickstarts
    values:
      category: Quickstarts (v1.1)
  - scope:
      path: _docs/v1.1/howto
    values:
      category: Howtos (v1.1)
  - scope:
      path: _docs/v1.1/guides
    values:
      category: Guides (v1.1)
  - scope:
      path: _docs/v2.0
    values:
      category: Overview (v2.0)
      layout: docs
  - scope:
      path: _docs/v2.0/concepts
    values:
      category: Concepts (v2.0)
  - scope:
      path: _docs/v2.0/setup
    values:
      category: Setup (v2.0)
  - scope:
      path: _docs/v2.0/use
    values:
      category: Use (v2.0)
  - scope:
      path: _docs/v2.0/configure
    values:
      category: Configure (v2.0)
  - scope:
      path: _docs/v2.0/develop
    values:
      category: Develop (v2.0)
  - scope:
      path: _docs/v2.0/faq
    values:
      category: FAQ (v2.0)
  - scope:
      path: _docs/v2.1
    values:
      category: Overview (v2.1)
      layout: docs
  - scope:
      path: _docs/v2.1/concepts
    values:
      category: Concepts (v2.1)
  - scope:
      path: _docs/v2.1/setup
    values:
      category: Setup (v2.1)
  - scope:
      path: _docs/v2.1/use
    values:
      category: Use (v2.1)
  - scope:
      path: _docs/v2.1/configure
    values:
      category: Configure (v2.1)
  - scope:
      path: _docs/v2.1/develop
    values:
      category: Develop (v2.1)
  - scope:
      path: _docs/v2.1/faq
    values:
      category: FAQ (v2.1)
  - scope:
      path: _docs/v2.2
    values:
      category: Overview (v2.2)
      layout: docs
  - scope:
      path: _docs/v2.2/concepts
    values:
      category: Concepts (v2.2)
  - scope:
      path: _docs/v2.2/setup
    values:
      category: Setup (v2.2)
  - scope:
      path: _docs/v2.2/use
    values:
      category: Use (v2.2)
  - scope:
      path: _docs/v2.2/configure
    values:
      category: Configure (v2.2)
  - scope:
      path: _docs/v2.2/develop
    values:
      category: Develop (v2.2)
  - scope:
      path: _docs/v2.2/faq
    values:
      category: FAQ (v2.2)
  - scope:
      path: _docs/v2.3
    values:
      category: Overview (v2.3)
      layout: docs
  - scope:
      path: _docs/v2.3/concepts
    values:
      category: Concepts (v2.3)
  - scope:
      path: _docs/v2.3/setup
    values:
      category: Setup (v2.3)
  - scope:
      path: _docs/v2.3/use
    values:
      category: Use (v2.3)
  - scope:
      path: _docs/v2.3/configure
    values:
      category: Configure (v2.3)
  - scope:
      path: _docs/v2.3/develop
    values:
      category: Develop (v2.3)
  - scope:
      path: _docs/v2.3/faq
    values:
<<<<<<< HEAD
      category: FAQ (v2.3)
  - scope:
      path: _docs/v2.4
    values:
      category: Overview (v2.4)
      layout: docs
  - scope:
      path: _docs/v2.4/concepts
    values:
      category: Concepts (v2.4)
  - scope:
      path: _docs/v2.4/setup
    values:
      category: Setup (v2.4)
  - scope:
      path: _docs/v2.4/use
    values:
      category: Use (v2.4)
  - scope:
      path: _docs/v2.4/configure
    values:
      category: Configure (v2.4)
  - scope:
      path: _docs/v2.4/develop
    values:
      category: Develop (v2.4)
  - scope:
      path: _docs/v2.4/faq
    values:
      category: FAQ (v2.4)
=======
      category: FAQ (v2.3)
>>>>>>> 51508464
<|MERGE_RESOLUTION|>--- conflicted
+++ resolved
@@ -264,7 +264,6 @@
   - scope:
       path: _docs/v2.3/faq
     values:
-<<<<<<< HEAD
       category: FAQ (v2.3)
   - scope:
       path: _docs/v2.4
@@ -294,7 +293,4 @@
   - scope:
       path: _docs/v2.4/faq
     values:
-      category: FAQ (v2.4)
-=======
-      category: FAQ (v2.3)
->>>>>>> 51508464
+      category: FAQ (v2.4)