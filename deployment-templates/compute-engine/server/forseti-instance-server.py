--- conflicted
+++ resolved
@@ -249,14 +249,11 @@
 gsutil cp -r gs://{scanner_bucket}/rules {forseti_home}/
 
 # Download the Newest Config Validator constraints from GCS
-<<<<<<< HEAD
 rm -rf {policy_library_home}
 sudo mkdir -m 777 {policy_library_home}
 gsutil cp -r gs://{scanner_bucket}/policy-library {policy_library_home}/
-=======
 rm -rf {forseti_home}/policy-library
 gsutil cp -r gs://{scanner_bucket}/policy-library {forseti_home}/
->>>>>>> 619cac7f
 
 # Start Forseti service depends on vars defined above.
 bash ./install/gcp/scripts/initialize_forseti_services.sh
