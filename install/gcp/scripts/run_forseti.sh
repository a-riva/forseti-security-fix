#!/bin/bash
# Copyright 2017 The Forseti Security Authors. All rights reserved.
#
# Licensed under the Apache License, Version 2.0 (the "License");
# you may not use this file except in compliance with the License.
# You may obtain a copy of the License at
#
#    http://www.apache.org/licenses/LICENSE-2.0
#
# Unless required by applicable law or agreed to in writing, software
# distributed under the License is distributed on an "AS IS" BASIS,
# WITHOUT WARRANTIES OR CONDITIONS OF ANY KIND, either express or implied.
# See the License for the specific language governing permissions and
# limitations under the License.

source /home/ubuntu/forseti_env.sh


# set -x enables a mode of the shell where all executed commands are printed to the terminal.
# With this  enabled, we should not put anything private/secret in the commands called because
# they will be logged.
set -x

# Put the config files in place.
sudo gsutil cp gs://${SCANNER_BUCKET}/configs/forseti_conf_server.yaml ${FORSETI_SERVER_CONF}
sudo gsutil cp -r gs://${SCANNER_BUCKET}/rules ${FORSETI_HOME}/

# Download the Newest Config Validator constraints from GCS.
<<<<<<< HEAD
if [ "$POLICY_LIBRARY_SYNC_ENABLED" != "true" ]; then
  sudo gsutil cp -r gs://${SCANNER_BUCKET}/policy-library ${POLICY_LIBRARY_HOME}/
fi
=======
sudo rm -rf ${FORSETI_HOME}/policy-library
sudo gsutil cp -r gs://${SCANNER_BUCKET}/policy-library ${FORSETI_HOME}/
>>>>>>> 619cac7f

# Restart the config validator service to pick up the latest policy.
sudo systemctl restart config-validator

if [ ! -f "${FORSETI_SERVER_CONF}" ]; then
    echo "Forseti conf not found, exiting."
    exit 1
fi

# Reload the server configuration settings
forseti server configuration reload

# Set the output format to json
forseti config format json

# Purge inventory.
# Use retention_days from configuration yaml file.
forseti inventory purge

# Run inventory command
MODEL_NAME=$(/bin/date -u +%Y%m%dT%H%M%S)
echo "Running Forseti inventory."
forseti inventory create --import_as ${MODEL_NAME}
echo "Finished running Forseti inventory."

GET_MODEL_STATUS="forseti model get ${MODEL_NAME} | python -c \"import sys, json; print json.load(sys.stdin)['status']\""
MODEL_STATUS=`eval $GET_MODEL_STATUS`

if [ "$MODEL_STATUS" == "BROKEN" ]
    then
        echo "Model is broken, please contact discuss@forsetisecurity.org for support."
        exit
fi

# Run model command
echo "Using model ${MODEL_NAME} to run scanner"
forseti model use ${MODEL_NAME}
# Sometimes there's a lag between when the model
# successfully saves to the database.
sleep 5s

echo "Forseti config: $(forseti config show)"

# Run scanner command
echo "Running Forseti scanner."
scanner_command=`forseti scanner run`
scanner_index_id=`echo ${scanner_command} | grep -o -P '(?<=(ID: )).*(?=is created)'`
echo "Finished running Forseti scanner."

# Run notifier command
echo "Running Forseti notifier."
forseti notifier run --scanner_index_id ${scanner_index_id}
echo "Finished running Forseti notifier."

# Clean up the model tables
echo "Cleaning up model tables"
forseti model delete ${MODEL_NAME}<|MERGE_RESOLUTION|>--- conflicted
+++ resolved
@@ -26,14 +26,11 @@
 sudo gsutil cp -r gs://${SCANNER_BUCKET}/rules ${FORSETI_HOME}/
 
 # Download the Newest Config Validator constraints from GCS.
-<<<<<<< HEAD
 if [ "$POLICY_LIBRARY_SYNC_ENABLED" != "true" ]; then
   sudo gsutil cp -r gs://${SCANNER_BUCKET}/policy-library ${POLICY_LIBRARY_HOME}/
 fi
-=======
 sudo rm -rf ${FORSETI_HOME}/policy-library
 sudo gsutil cp -r gs://${SCANNER_BUCKET}/policy-library ${FORSETI_HOME}/
->>>>>>> 619cac7f
 
 # Restart the config validator service to pick up the latest policy.
 sudo systemctl restart config-validator
