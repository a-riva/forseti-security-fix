# Copyright 2017 The Forseti Security Authors. All rights reserved.
#
# Licensed under the Apache License, Version 2.0 (the "License");
# you may not use this file except in compliance with the License.
# You may obtain a copy of the License at
#
#     http://www.apache.org/licenses/LICENSE-2.0
#
# Unless required by applicable law or agreed to in writing, software
# distributed under the License is distributed on an "AS IS" BASIS,
# WITHOUT WARRANTIES OR CONDITIONS OF ANY KIND, either express or implied.
# See the License for the specific language governing permissions and
# limitations under the License.

"""Constants used for the setup of Forseti."""

import os
from enum import Enum


class FirewallRuleAction(Enum):
    """Firewall rule action object."""
    ALLOW = 'ALLOW'
    DENY = 'DENY'


class FirewallRuleDirection(Enum):
    """Firewall rule direction object."""
    INGRESS = 'INGRESS'
    EGRESS = 'EGRESS'


class DeploymentStatus(Enum):
    """Deployment status."""
    RUNNING = 'RUNNING'
    DONE = 'DONE'


MAXIMUM_LOADING_TIME_IN_SECONDS = 600

DEFAULT_BUCKET_FMT_V1 = 'gs://{}-data-{}'
DEFAULT_BUCKET_FMT_V2 = 'gs://forseti-{}-{}'

REGEX_MATCH_FORSETI_V1_INSTANCE_NAME = r'^forseti-security-\d+-vm$'

FORSETI_V1_RULE_FILES = [
    'bigquery_rules.yaml',
    'blacklist_rules.yaml',
    'bucket_rules.yaml',
    'cloudsql_rules.yaml',
    'firewall_rules.yaml',
    'forwarding_rules.yaml',
    'group_rules.yaml',
    'iam_rules.yaml',
    'iap_rules.yaml',
    'instance_network_interface_rules.yaml',
    'ke_rules.yaml',
    'gke_rules.yaml']

GCLOUD_MIN_VERSION = (180, 0, 0)
GCLOUD_VERSION_REGEX = r'Google Cloud SDK (.*)'
GCLOUD_ALPHA_REGEX = r'alpha.*'

SERVICE_ACCT_NAME_FMT = 'forseti-{}-{}-{}'
SERVICE_ACCT_EMAIL_FMT = '{}@{}.iam.gserviceaccount.com'

INPUT_DEPLOYMENT_TEMPLATE_FILENAME = {
    'server': 'deploy-forseti-server.yaml.in',
    'client': 'deploy-forseti-client.yaml.in'
}

INPUT_CONFIGURATION_TEMPLATE_FILENAME = {
    'server': 'forseti_conf_server.yaml.in',
    'client': 'forseti_conf_client.yaml.in'
}

NOTIFICATION_SENDER_EMAIL = 'forseti-notify@localhost.domain'

RESOURCE_TYPE_ARGS_MAP = {
    'organizations': ['organizations'],
    'folders': ['alpha', 'resource-manager', 'folders'],
    'projects': ['projects'],
    'forseti_project': ['projects'],
    'service_accounts': ['iam', 'service-accounts']
}

# Roles
GCP_READ_IAM_ROLES = [
    'roles/browser',
    'roles/compute.networkViewer',
    'roles/iam.securityReviewer',
    'roles/appengine.appViewer',
    'roles/bigquery.dataViewer',
    'roles/servicemanagement.quotaViewer',
    'roles/serviceusage.serviceUsageConsumer',
    'roles/cloudsql.viewer'
]

GCP_WRITE_IAM_ROLES = [
    'roles/compute.securityAdmin'
]

PROJECT_IAM_ROLES_SERVER = [
    'roles/storage.objectViewer',
    'roles/storage.objectCreator',
    'roles/cloudsql.client',
    'roles/logging.logWriter',
    'roles/cloudtrace.agent',
]

PROJECT_IAM_ROLES_CLIENT = [
    'roles/storage.objectViewer',
    'roles/logging.logWriter',
    'roles/cloudtrace.agent'
]

SVC_ACCT_ROLES = [
    'roles/iam.serviceAccountTokenCreator'
]

# Required APIs
# Some of these may already be enabled when creating a project
# the Cloud Console. However, projects have been known to change default APIs,
# so these are explicitly enabled by the install script.  This also allows
# users to create their projects via GDM without specifying the same default
# APIs as the default project.
REQUIRED_APIS = [
    {'name': 'Admin SDK',
     'service': 'admin.googleapis.com'},
    {'name': 'AppEngine Admin',
     'service': 'appengine.googleapis.com'},
    {'name': 'BigQuery',
     'service': 'bigquery-json.googleapis.com'},
    {'name': 'Cloud Billing',
     'service': 'cloudbilling.googleapis.com'},
    {'name': 'Cloud Resource Manager',
     'service': 'cloudresourcemanager.googleapis.com'},
    {'name': 'Cloud SQL',
     'service': 'sql-component.googleapis.com'},
    {'name': 'Cloud SQL Admin',
     'service': 'sqladmin.googleapis.com'},
    {'name': 'Compute Engine',
     'service': 'compute.googleapis.com'},
    {'name': 'Deployment Manager',
     'service': 'deploymentmanager.googleapis.com'},
    {'name': 'Google Cloud Storage JSON API',
     'service': 'storage-api.googleapis.com'},
    {'name': 'IAM',
     'service': 'iam.googleapis.com'},
<<<<<<< HEAD
    {'name': 'Cloud Trace',
     'service': 'cloudtrace.googleapis.com'}
=======
    {'name': 'Kubernetes Engine API',
     'service': 'container.googleapis.com'},
    {'name': 'Service Management API',
     'service': 'servicemanagement.googleapis.com'},
    {'name': 'Stackdriver Logging API',
     'service': 'logging.googleapis.com'}
>>>>>>> 92218156
]

# Org Resource Types
RESOURCE_TYPES = ['organization', 'folder', 'project']

# Paths
ROOT_DIR_PATH = os.path.dirname(
    os.path.dirname(
        os.path.dirname(
            os.path.dirname(
                os.path.dirname(__file__)))))

RULES_DIR_PATH = os.path.abspath(
    os.path.join(
        ROOT_DIR_PATH, 'rules'))

FORSETI_SRC_PATH = os.path.join(
    ROOT_DIR_PATH, 'google', 'cloud', 'forseti')

FORSETI_CONF_PATH = ('{bucket_name}/configs/'
                     'forseti_conf_{installation_type}.yaml')

DEPLOYMENT_TEMPLATE_OUTPUT_PATH = '{}/deployment_templates/'

VERSIONFILE_REGEX = r'__version__ = \'(.*)\''

# Message templates
MESSAGE_SKIP_EMAIL = (
    'If you would like to enable email notifications via '
    'SendGrid, please refer to:\n\n'
    '    '
    'http://forsetisecurity.org/docs/latest/configure/notifier/'
    'index.html#email-notifications-with-sendgrid\n\n')

MESSAGE_HAS_ROLE_SCRIPT = (
    'Some roles could not be assigned during the installation. '
    'A script `grant_forseti_roles.sh` has been generated in '
    'your cloud shell directory located at ~/forseti-security with '
    'the necessary commands to assign those roles. Please run this '
    'script to assign the roles so that Forseti will work properly.\n\n')

MESSAGE_ENABLE_GSUITE_GROUP_INSTRUCTIONS = (
    'IMPORTANT NOTE\n'
    'Your Forseti Security Installation will not work until '
    'you enable GSuite data collection:\n'
    'https://forsetisecurity.org/docs/latest/configure/'
    'inventory/gsuite.html\n')

MESSAGE_FORSETI_CONFIGURATION_INSTRUCTIONS = (
    'For instructions on how to change your roles or configuration files:\n'
    'http://forsetisecurity.org/docs/latest/configure/')

MESSAGE_FORSETI_SENDGRID_INSTRUCTIONS = (
    'If you would like to enable email notifications via SendGrid,'
    ' please refer to:\n'
    'http://forsetisecurity.org/docs/latest/configure/notifier/'
    'index.html#email-notifications-with-sendgrid\n'
)

MESSAGE_ASK_GSUITE_SUPERADMIN_EMAIL = (
    'To read G Suite Groups and Users data, '
    'please provide a G Suite super admin email address. '
    'This step is optional. \n'
    'See https://forsetisecurity.org/docs/latest/setup/install.html '
    'to know what will not work without G Suite integration.\n'
)

MESSAGE_ASK_SENDGRID_API_KEY = (
    'Forseti can send email notifications through SendGrid '
    'API Key')

MESSAGE_SKIP_SENDGRID_API_KEY = (
    'Skipping SendGrid configuration.\n')

MESSAGE_FORSETI_CONFIGURATION_ACCESS_LEVEL = (
    'Forseti can be configured to access an '
    'organization, folder, or project.')

MESSAGE_NO_CLOUD_SHELL = (
    'Forseti highly recommends running this setup within '
    'Cloud Shell. If you would like to run the setup '
    'outside Cloud Shell, please be sure to do the '
    'following:\n\n'
    '1) Create a project.\n'
    '2) Enable billing for the project.\n'
    '3) Install gcloud and authenticate your account using '
    '"gcloud auth login".\n'
    '4) Set your project using '
    '"gcloud config project set <PROJECT_ID>".\n'
    '5) Run this setup again, with the --no-cloudshell flag, '
    'i.e.\n\n\tpython install/gcp_installer.py --no-cloudshell\n')

MESSAGE_FORSETI_CONFIGURATION_GENERATED = (
    'Forseti configuration file(s) has been generated.\n\n'
    '{forseti_config_file_paths}\n\n')

MESSAGE_FORSETI_CONFIGURATION_GENERATED_DRY_RUN = (
    'A Forseti configuration file has been generated. '
    'After you create your deployment, copy this file to '
    'the bucket created in the deployment:\n\n'
    '    gsutil cp {} {}/configs/forseti_conf_server.yaml\n\n')

MESSAGE_DEPLOYMENT_HAD_ISSUES = (
    'Your deployment had some issues. Please review the error '
    'messages. If you need help, please either file an issue '
    'on our Github Issues or email '
    'discuss@forsetisecurity.org.\n')

MESSAGE_FORSETI_BRANCH_DEPLOYED = (
    'Forseti (branch/version: {}) has been deployed to GCP.\n\n')

MESSAGE_DEPLOYMENT_TEMPLATE_LOCATION = (
    'Your generated Deployment Manager template(s) can be '
    'found here:\n\n{deployment_template_gcs_paths}\n\n')

MESSAGE_VIEW_DEPLOYMENT_DETAILS = (
    'You can view the details of your deployment in the '
    'Cloud Console:\n\n    '
    'https://console.cloud.google.com/deployments/details/'
    '{}?project={}&organizationId={}\n\n')

MESSAGE_GCLOUD_VERSION_MISMATCH = (
    'You need the following gcloud setup:\n\n'
    'gcloud version >= {}\n'
    'gcloud alpha components\n\n'
    'To install gcloud alpha components: '
    'gcloud components install alpha\n\n'
    'To update gcloud: gcloud components update\n')

MESSAGE_CREATE_ROLE_SCRIPT = (
    'One or more roles could not be assigned. Writing a '
    'script with the commands to assign those roles. Please '
    'give this script to someone (like an admin) who can '
    'assign these roles for you. If you do not assign these '
    'roles, Forseti may not work properly!')

MESSAGE_BILLING_NOT_ENABLED = (
    '\nIt seems that billing is not enabled for your project. '
    'You can check whether billing has been enabled in the '
    'Cloud Platform Console:\n\n'
    '    https://console.cloud.google.com/billing/linkedaccount?'
    'project={}&organizationId={}\n\n'
    'Once you have enabled billing, re-run this setup.\n')

MESSAGE_NO_ORGANIZATION = (
    'You need to have an organization set up to use Forseti. '
    'Refer to the following documentation for more information.\n\n'
    'https://cloud.google.com/resource-manager/docs/'
    'creating-managing-organization')

MESSAGE_RUN_FREQUENCY = (
    'Forseti will run once every 2 hours, a new run will not start until '
    'the previous run is completed. You can configure the run '
    'frequency in the server deployment template field "run-frequency" '
    'and update the deployment using the deployment manager.')

MESSAGE_DEPLOYMENT_ERROR = (
    'Error occurred during the deployment, please check the Forseti '
    'FAQ for more information ('
    'https://forsetisecurity.org/docs/latest/faq/#installation-and-deployment'
    '), exiting...')

MESSAGE_SSH_ERROR = (
    'Error occurred when sshing to the VM.  Unable to verify if the VM is '
    'fully initialized. This is a non-fatal error, but you should verify '
    'the VM is fully initialized before use. You can do so by SSHing to the '
    'VM, run command "tail -n1 /tmp/deployment.log" and make you get '
    '"Execution of startup script finished" in response. Will skip waiting '
    'for the instance to be initialized and proceed with the rest of the '
    'installation.')

# Questions templates
QUESTION_ENABLE_WRITE_ACCESS = (
    'Enable write access for Forseti? '
    'This allows Forseti to make changes to policies '
    '(e.g. for Enforcer) (y/n): ')

QUESTION_GSUITE_SUPERADMIN_EMAIL = (
    'Email: ')

QUESTION_SENDGRID_API_KEY = (
    'What is your SendGrid API key? '
    '(press [enter] to skip): ')

QUESTION_NOTIFICATION_RECIPIENT_EMAIL = (
    'At what email address do you want to receive '
    'notifications? (press [enter] to skip): ')

QUESTION_FORSETI_CONFIGURATION_ACCESS_LEVEL = (
    'At what level do you want to enable Forseti '
    'read (and optionally write) access?: ')

QUESTION_ACCESS_TO_GRANT_ROLES = (
    'Do you have access to grant Forseti IAM '
    'roles on the target {}? (y/n): ')

QUESTION_CHOOSE_FOLDER = (
    'To find the folder, go to Cloud Console:\n\n'
    '\thttps://console.cloud.google.com/'
    'cloud-resource-manager?organizationId={}\n\n'
    'Enter the folder id where you want '
    'Forseti to crawl for data: ')

QUESTION_SHOULD_MIGRATE_FROM_V1 = (
    'Forseti v1 detected, would you like to migrate the '
    'existing configurations to v2? (y/n): '
)

QUESTION_CONTINUE_IF_AUTHED_USER_IS_NOT_IN_DOMAIN = (
    '\n'
    'The currently authenticated user running the installer '
    'is not in the domain that Forseti is being installed to.\n'
    'If you wish to continue, you need to grant the '
    'compute.osLoginExternalUser role to your user on the org level, '
    'in order to have ssh access to the Forseti client VM.\n'
    'Would you like to continue? (y/n): '
)<|MERGE_RESOLUTION|>--- conflicted
+++ resolved
@@ -147,17 +147,14 @@
      'service': 'storage-api.googleapis.com'},
     {'name': 'IAM',
      'service': 'iam.googleapis.com'},
-<<<<<<< HEAD
     {'name': 'Cloud Trace',
-     'service': 'cloudtrace.googleapis.com'}
-=======
+     'service': 'cloudtrace.googleapis.com'},
     {'name': 'Kubernetes Engine API',
      'service': 'container.googleapis.com'},
     {'name': 'Service Management API',
      'service': 'servicemanagement.googleapis.com'},
     {'name': 'Stackdriver Logging API',
      'service': 'logging.googleapis.com'}
->>>>>>> 92218156
 ]
 
 # Org Resource Types
