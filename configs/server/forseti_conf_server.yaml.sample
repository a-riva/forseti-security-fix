--- conflicted
+++ resolved
@@ -1,13 +1,5 @@
 global:
 
-<<<<<<< HEAD
-    # gsuite
-    groups_service_account_key_file: GROUPS_SERVICE_ACCOUNT_KEY_FILE
-    domain_super_admin_email: DOMAIN_SUPER_ADMIN_EMAIL
-
-    # notification
-=======
->>>>>>> 7e017c1b
     # Remove or comment out the email properties if you do not want Forseti to
     # send email notifications.
     email_recipient: EMAIL_RECIPIENT1,EMAIL_RECIPIENT2
