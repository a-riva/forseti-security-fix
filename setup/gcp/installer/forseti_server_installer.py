--- conflicted
+++ resolved
@@ -77,17 +77,13 @@
         self.should_grant_access()
         self.get_email_settings()
 
-<<<<<<< HEAD
     def create_or_reuse_service_accts(self):
         """Create or reuse service accounts."""
         super(ForsetiServerInstaller, self).create_or_reuse_service_accts()
-        self.gsuite_service_account = gcloud.create_or_reuse_service_acct(
-=======
         gcloud.enable_apis(self.config.dry_run)
         gsuite_service_acct_email, gsuite_service_acct_name = (
             self.format_gsuite_service_acct_id())
         self.gsuite_service_acct_email = gcloud.create_or_reuse_service_acct(
->>>>>>> e6deb940
             'gsuite_service_account',
             gsuite_service_acct_name,
             gsuite_service_acct_email,
@@ -164,43 +160,8 @@
             instance_name = '{}-vm'.format(deployment_name)
             self.wait_until_vm_initialized(instance_name)
 
-<<<<<<< HEAD
             # Create firewall rules.
             self.create_firewall_rules()
-=======
-            # Create firewall rule to block out all the ingress traffic
-            gcloud.create_firewall_rule(
-                self.format_firewall_rule_name('forseti-server-deny-all'),
-                [self.gcp_service_acct_email],
-                constants.FirewallRuleAction.DENY,
-                ['icmp', 'udp', 'tcp'],
-                constants.FirewallRuleDirection.INGRESS,
-                1)
-
-            # Create firewall rule to open only port tcp:50051
-            # within the internal network (ip-ranges - 10.128.0.0/9)
-            gcloud.create_firewall_rule(
-                self.format_firewall_rule_name(
-                    'forseti-server-allow-grpc-internal'),
-                [self.gcp_service_acct_email],
-                constants.FirewallRuleAction.ALLOW,
-                ['tcp:50051'],
-                constants.FirewallRuleDirection.INGRESS,
-                0,
-                '10.128.0.0/9')
-
-            # Create firewall rule to open only port tcp:22 (ssh)
-            # to all the external traffics from the internet
-            gcloud.create_firewall_rule(
-                self.format_firewall_rule_name(
-                    'forseti-server-allow-ssh-external'),
-                [self.gcp_service_acct_email],
-                constants.FirewallRuleAction.ALLOW,
-                ['tcp:22'],
-                constants.FirewallRuleDirection.INGRESS,
-                0,
-                '0.0.0.0/0')
->>>>>>> e6deb940
 
         return success, deployment_name
 
@@ -226,7 +187,7 @@
         # Rule to block out all the ingress traffic.
         gcloud.create_firewall_rule(
             self.format_firewall_rule_name('forseti-server-deny-all'),
-            [self.gcp_service_account],
+            [self.gcp_service_acct_email],
             constants.FirewallRuleAction.DENY,
             ['icmp', 'udp', 'tcp'],
             constants.FirewallRuleDirection.INGRESS,
@@ -236,7 +197,7 @@
         # internal network (ip-ranges - 10.128.0.0/9).
         gcloud.create_firewall_rule(
             self.format_firewall_rule_name('forseti-server-allow-grpc'),
-            [self.gcp_service_account],
+            [self.gcp_service_acct_email],
             constants.FirewallRuleAction.ALLOW,
             ['tcp:50051'],
             constants.FirewallRuleDirection.INGRESS,
@@ -248,7 +209,7 @@
         gcloud.create_firewall_rule(
             self.format_firewall_rule_name(
                 'forseti-server-allow-ssh-external'),
-            [self.gcp_service_account],
+            [self.gcp_service_acct_email],
             constants.FirewallRuleAction.ALLOW,
             ['tcp:22'],
             constants.FirewallRuleDirection.INGRESS,
@@ -452,14 +413,6 @@
                 constants.QUESTION_GSUITE_SUPERADMIN_EMAIL).strip()
 
     def format_gsuite_service_acct_id(self):
-<<<<<<< HEAD
-        """Format the gsuite service account id."""
-        self.gsuite_service_account = utils.format_service_acct_id(
-            'gsuite',
-            'reader',
-            self.config.timestamp,
-            self.project_id)
-=======
         """Format the gsuite service account id.
 
         Returns:
@@ -475,7 +428,6 @@
                 self.project_id))
 
         return service_account_email, service_account_name
->>>>>>> e6deb940
 
     def format_gcp_service_acct_id(self):
         """Format the service account ids.
