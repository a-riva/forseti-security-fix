--- conflicted
+++ resolved
@@ -97,18 +97,13 @@
                                          is_cloudshell)
         self.organization_id = gcloud.lookup_organization(self.project_id)
         gcloud.check_billing_enabled(self.project_id, self.organization_id)
-<<<<<<< HEAD
 
     def create_or_reuse_service_accts(self):
         """Create or reuse service accounts."""
         utils.print_banner('Create/Reuse service account(s)')
-        self.format_gcp_service_acct_id()
-        self.gcp_service_account = gcloud.create_or_reuse_service_acct(
-=======
         gcp_service_acct_email, gcp_service_acct_name = (
             self.format_gcp_service_acct_id())
         self.gcp_service_acct_email = gcloud.create_or_reuse_service_acct(
->>>>>>> e6deb940
             'gcp_service_account',
             gcp_service_acct_name,
             gcp_service_acct_email,
@@ -150,14 +145,10 @@
 
             conf_output_path = constants.FORSETI_CONF_PATH.format(
                 bucket_name=bucket_name,
-<<<<<<< HEAD
-                installer_type=self.config.installer_type)
+                installer_type=self.config.installation_type)
 
             print('Copying {} to {}'.format(conf_file_path, conf_output_path))
 
-=======
-                installation_type=self.config.installation_type)
->>>>>>> e6deb940
             files.copy_file_to_destination(
                 conf_file_path, conf_output_path,
                 is_directory=False, dry_run=self.config.dry_run)
@@ -180,14 +171,10 @@
         Args:
             vm_name (str): Name of the VM instance.
         """
-<<<<<<< HEAD
-        utils.print_banner('Forseti {} VM initialization'.format(
-            self.config.installer_type))
-=======
+
         installation_type = self.config.installation_type.capitalize()
         utils.print_banner('{} VM Initialization'.format(installation_type))
         print ('This may take a few minutes.\n')
->>>>>>> e6deb940
         _, zone, name = gcloud.get_vm_instance_info(vm_name)
 
         # VT100 control codes, use to remove the last line
@@ -315,7 +302,7 @@
             bucket_name (str): Name of the GCS bucket
         """
         utils.print_banner('Forseti {} post-setup instructions'
-                           .format(self.config.installer_type))
+                           .format(self.config.installation_type))
 
         if self.config.dry_run:
             print('This was a dry run, so a deployment was not attempted. '
